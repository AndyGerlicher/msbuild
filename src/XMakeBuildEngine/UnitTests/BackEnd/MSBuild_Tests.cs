﻿// Copyright (c) Microsoft. All rights reserved.
// Licensed under the MIT license. See LICENSE file in the project root for full license information.

using System;
using System.Collections.Generic;
<<<<<<< HEAD
using System.IO;

=======
>>>>>>> 3f8a403e
using Microsoft.Build.Evaluation;
using Microsoft.Build.Execution;
using Microsoft.Build.Framework;
using Microsoft.Build.Shared;
using Microsoft.Build.Utilities;

<<<<<<< HEAD
using NUnit.Framework;

namespace Microsoft.Build.UnitTests
{
    [TestFixture]
    sealed public class MSBuildTask_Tests
    {
        [SetUp]
        public void SetUp()
=======
using Microsoft.Build.Shared;
using Xunit;

namespace Microsoft.Build.UnitTests
{
    sealed public class MSBuildTask_Tests : IDisposable
    {
        public MSBuildTask_Tests()
>>>>>>> 3f8a403e
        {
            ProjectCollection.GlobalProjectCollection.UnloadAllProjects();
        }

<<<<<<< HEAD
        [TearDown]
        public void TearDown()
=======
        public void Dispose()
>>>>>>> 3f8a403e
        {
            ProjectCollection.GlobalProjectCollection.UnloadAllProjects();
        }

        /// <summary>
        /// If we pass in an item spec that is over the max path but it can be normalized down to something under the max path, we should still work and not
        /// throw a path too long exception
        /// </summary>
<<<<<<< HEAD
        [Test]
=======
        [Fact]
>>>>>>> 3f8a403e
        public void ProjectItemSpecTooLong()
        {
            string currentDirectory = Directory.GetCurrentDirectory();
            try
            {
                Directory.SetCurrentDirectory(Path.GetTempPath());

                string tempPath = Path.GetTempPath();

                string tempProject = ObjectModelHelpers.CreateTempFileOnDisk(@"
                <Project DefaultTargets=`TargetA; TargetB; TargetC` ToolsVersion=`msbuilddefaulttoolsversion` xmlns=`msbuildnamespace`>

                    <Target Name=`TargetA` Outputs=`a1.dll`/>
                    <Target Name=`TargetB` Outputs=`b1.dll; b2.dll`/>
                    <Target Name=`TargetC` Outputs=`@(C_Outputs)`>
                        <CreateItem Include=`c1.dll` AdditionalMetadata=`MSBuildSourceProjectFile=birch; MSBuildSourceTargetName=oak`>
                            <Output ItemName=`C_Outputs` TaskParameter=`Include`/>
                        </CreateItem>
                    </Target>
                </Project>
                ");

                string fileName = Path.GetFileName(tempProject);

                string projectFile1 = null;
                for (int i = 0; i < 250; i++)
                {
                    projectFile1 += "..\\";
                }

                int rootLength = Path.GetPathRoot(tempPath).Length;
                string tempPathNoRoot = tempPath.Substring(rootLength);

                projectFile1 += Path.Combine(tempPathNoRoot, fileName);

                string parentProjectContents = @"
                <Project ToolsVersion=`msbuilddefaulttoolsversion` xmlns=`msbuildnamespace`>

                    <Target Name=`Build`>
                        <MSBuild Projects=`" + projectFile1 + @"` />
                    </Target>
                </Project>";
                try
                {
                    Project p = ObjectModelHelpers.CreateInMemoryProject(parentProjectContents);

                    bool success = p.Build();
                    Assert.True(success); // "Build failed.  See 'Standard Out' tab for details."
                }
                finally
                {
                    File.Delete(tempProject);
                }
            }
            finally
            {
                Directory.SetCurrentDirectory(currentDirectory);
            }
        }

        /// <summary>
        /// Ensure that the MSBuild task tags any output items with two pieces of metadata -- MSBuildSourceProjectFile and
        /// MSBuildSourceTargetName  -- that give an indication of where the items came from.
        /// </summary>
<<<<<<< HEAD
        [Test]
=======
        [Fact]
>>>>>>> 3f8a403e
        public void OutputItemsAreTaggedWithProjectFileAndTargetName()
        {
            string projectFile1 = ObjectModelHelpers.CreateTempFileOnDisk(@"
                <Project DefaultTargets=`TargetA; TargetB; TargetC` ToolsVersion=`msbuilddefaulttoolsversion` xmlns=`msbuildnamespace`>

                    <Target Name=`TargetA` Outputs=`a1.dll`/>
                    <Target Name=`TargetB` Outputs=`b1.dll; b2.dll`/>
                    <Target Name=`TargetC` Outputs=`@(C_Outputs)`>
                        <CreateItem Include=`c1.dll`>
                            <Output ItemName=`C_Outputs` TaskParameter=`Include`/>
                        </CreateItem>
                    </Target>
                </Project>
                ");

            string projectFile2 = ObjectModelHelpers.CreateTempFileOnDisk(@"
                <Project DefaultTargets=`TargetG; TargetH` ToolsVersion=`msbuilddefaulttoolsversion` xmlns=`msbuildnamespace`>
                    <Target Name=`TargetG` Outputs=`g1.dll; g2.dll`/>
                    <Target Name=`TargetH` Outputs=`h1.dll`/>
                </Project>
                ");

            string parentProjectContents = @"
                <Project ToolsVersion=`msbuilddefaulttoolsversion` xmlns=`msbuildnamespace`>
                    <ItemGroup>
                        <Projects Include=`" + projectFile1 + @"` />
                        <Projects Include=`" + projectFile2 + @"` />
                    </ItemGroup>

                    <Target Name=`Build` Returns=`@(Outputs)`>
                        <MSBuild Projects=`@(Projects)`>
                            <Output TaskParameter=`TargetOutputs` ItemName=`Outputs` />
                        </MSBuild>
                    </Target>
                </Project>";

            try
            {
                Project p = ObjectModelHelpers.CreateInMemoryProject(parentProjectContents);
                ProjectInstance pi = p.CreateProjectInstance();

                IDictionary<string, TargetResult> targetOutputs;
                bool success = pi.Build(null, null, null, out targetOutputs);

                Assert.True(success); // "Build failed.  See 'Standard Out' tab for details."

                string expectedItemOutputs = string.Format(@"
                    a1.dll : MSBuildSourceProjectFile={0} ; MSBuildSourceTargetName=TargetA
                    b1.dll : MSBuildSourceProjectFile={0} ; MSBuildSourceTargetName=TargetB
                    b2.dll : MSBuildSourceProjectFile={0} ; MSBuildSourceTargetName=TargetB
                    c1.dll : MSBuildSourceProjectFile={0} ; MSBuildSourceTargetName=TargetC
                    g1.dll : MSBuildSourceProjectFile={1} ; MSBuildSourceTargetName=TargetG
                    g2.dll : MSBuildSourceProjectFile={1} ; MSBuildSourceTargetName=TargetG
                    h1.dll : MSBuildSourceProjectFile={1} ; MSBuildSourceTargetName=TargetH
                    ", projectFile1, projectFile2);

                Assert.True(targetOutputs.ContainsKey("Build"));
                Assert.Equal(7, targetOutputs["Build"].Items.Length);
                ObjectModelHelpers.AssertItemsMatch(expectedItemOutputs, targetOutputs["Build"].Items, false /* order of items not enforced */);
            }
            finally
            {
                File.Delete(projectFile1);
                File.Delete(projectFile2);
            }
        }

        /// <summary>
        /// Ensures that it is possible to call the MSBuild task with an empty Projects parameter, and it 
        /// shouldn't error, and it shouldn't try to build itself.
        /// </summary>
<<<<<<< HEAD
        [Test]
=======
        [Fact]
>>>>>>> 3f8a403e
        public void EmptyProjectsParameterResultsInNoop()
        {
            string projectContents = @"
                <Project ToolsVersion=`msbuilddefaulttoolsversion` xmlns=`msbuildnamespace`>
                    <Target Name=`t` >
	                    <MSBuild Projects=` @(empty) ` />
                    </Target>
                </Project>
                ";

            MockLogger logger = new MockLogger();
            Project project = ObjectModelHelpers.CreateInMemoryProject(projectContents, logger);

            bool success = project.Build();
            Assert.True(success); // "Build failed.  See Standard Out tab for details"
        }

        /// <summary>
        /// Verifies that nonexistent projects aren't normally skipped
        /// </summary>
<<<<<<< HEAD
        [Test]
=======
        [Fact]
>>>>>>> 3f8a403e
        public void NormallyDoNotSkipNonexistentProjects()
        {
            ObjectModelHelpers.DeleteTempProjectDirectory();
            ObjectModelHelpers.CreateFileInTempProjectDirectory(
                "SkipNonexistentProjectsMain.csproj",
                @"<Project ToolsVersion=`msbuilddefaulttoolsversion` xmlns=`msbuildnamespace`>
                    <Target Name=`t` >
	                    <MSBuild Projects=`this_project_does_not_exist.csproj` />
                    </Target>
                </Project>
                ");

            MockLogger logger = ObjectModelHelpers.BuildTempProjectFileExpectFailure(@"SkipNonexistentProjectsMain.csproj");
            string error = String.Format(AssemblyResources.GetString("MSBuild.ProjectFileNotFound"), "this_project_does_not_exist.csproj");
            Assert.True(logger.FullLog.Contains(error));
        }

        /// <summary>
        /// Verifies that nonexistent projects aren't normally skipped
        /// </summary>
<<<<<<< HEAD
        [Test]
=======
        [Fact]
>>>>>>> 3f8a403e
        public void NormallyDoNotSkipNonexistentProjectsBuildInParallel()
        {
            ObjectModelHelpers.DeleteTempProjectDirectory();
            ObjectModelHelpers.CreateFileInTempProjectDirectory(
                "SkipNonexistentProjectsMain.csproj",
                @"<Project ToolsVersion=`msbuilddefaulttoolsversion` xmlns=`msbuildnamespace`>
                    <Target Name=`t` >
	                    <MSBuild Projects=`this_project_does_not_exist.csproj` BuildInParallel=`true`/>
                    </Target>
                </Project>
                ");

            MockLogger logger = ObjectModelHelpers.BuildTempProjectFileExpectFailure(@"SkipNonexistentProjectsMain.csproj");
            string error = String.Format(AssemblyResources.GetString("MSBuild.ProjectFileNotFound"), "this_project_does_not_exist.csproj");
            Assert.Equal(0, logger.WarningCount);
            Assert.Equal(1, logger.ErrorCount);
            Assert.True(logger.FullLog.Contains(error));
        }

        /// <summary>
        /// Verifies that nonexistent projects are skipped when requested
        /// </summary>
<<<<<<< HEAD
        [Test]
=======
        [Fact]
>>>>>>> 3f8a403e
        public void SkipNonexistentProjects()
        {
            ObjectModelHelpers.DeleteTempProjectDirectory();
            ObjectModelHelpers.CreateFileInTempProjectDirectory(
                "SkipNonexistentProjectsMain.csproj",
                @"<Project ToolsVersion=`msbuilddefaulttoolsversion` xmlns=`msbuildnamespace`>
                    <Target Name=`t` >
	                    <MSBuild Projects=`this_project_does_not_exist.csproj;foo.csproj` SkipNonexistentProjects=`true` />
                    </Target>
                </Project>
                ");

            ObjectModelHelpers.CreateFileInTempProjectDirectory(
                "foo.csproj",
                @"<Project ToolsVersion=`msbuilddefaulttoolsversion` xmlns=`msbuildnamespace`>
                    <Target Name=`t` >
	                    <Message Text=`Hello from foo.csproj`/>
                    </Target>
                </Project>
                ");

            MockLogger logger = ObjectModelHelpers.BuildTempProjectFileExpectSuccess(@"SkipNonexistentProjectsMain.csproj");

            logger.AssertLogContains("Hello from foo.csproj");
            string message = String.Format(AssemblyResources.GetString("MSBuild.ProjectFileNotFoundMessage"), "this_project_does_not_exist.csproj");
            string error = String.Format(AssemblyResources.GetString("MSBuild.ProjectFileNotFound"), "this_project_does_not_exist.csproj");
            Assert.Equal(0, logger.WarningCount);
            Assert.Equal(0, logger.ErrorCount);
            Assert.True(logger.FullLog.Contains(message)); // for the missing project
            Assert.False(logger.FullLog.Contains(error));
        }

        /// <summary>
        /// Verifies that nonexistent projects are skipped when requested when building in parallel.
        /// DDB # 125831
        /// </summary>
<<<<<<< HEAD
        [Test]
=======
        [Fact]
>>>>>>> 3f8a403e
        public void SkipNonexistentProjectsBuildingInParallel()
        {
            ObjectModelHelpers.DeleteTempProjectDirectory();
            ObjectModelHelpers.CreateFileInTempProjectDirectory(
                "SkipNonexistentProjectsMain.csproj",
                @"<Project ToolsVersion=`msbuilddefaulttoolsversion` xmlns=`msbuildnamespace`>
                    <Target Name=`t` >
	                    <MSBuild Projects=`this_project_does_not_exist.csproj;foo.csproj` SkipNonexistentProjects=`true` BuildInParallel=`true` />
                    </Target>
                </Project>
                ");

            ObjectModelHelpers.CreateFileInTempProjectDirectory(
                "foo.csproj",
                @"<Project ToolsVersion=`msbuilddefaulttoolsversion` xmlns=`msbuildnamespace`>
                    <Target Name=`t` >
	                    <Message Text=`Hello from foo.csproj`/>
                    </Target>
                </Project>
                ");

            MockLogger logger = ObjectModelHelpers.BuildTempProjectFileExpectSuccess(@"SkipNonexistentProjectsMain.csproj");

            logger.AssertLogContains("Hello from foo.csproj");
            string message = String.Format(AssemblyResources.GetString("MSBuild.ProjectFileNotFoundMessage"), "this_project_does_not_exist.csproj");
            string error = String.Format(AssemblyResources.GetString("MSBuild.ProjectFileNotFound"), "this_project_does_not_exist.csproj");
            Assert.Equal(0, logger.WarningCount);
            Assert.Equal(0, logger.ErrorCount);
            Assert.True(logger.FullLog.Contains(message)); // for the missing project
            Assert.False(logger.FullLog.Contains(error));
        }

<<<<<<< HEAD
        [Test]
=======
        [Fact]
>>>>>>> 3f8a403e
        public void LogErrorWhenBuildingVCProj()
        {
            ObjectModelHelpers.DeleteTempProjectDirectory();
            ObjectModelHelpers.CreateFileInTempProjectDirectory(
                "BuildingVCProjMain.csproj",
                @"<Project ToolsVersion=`msbuilddefaulttoolsversion` xmlns=`msbuildnamespace`>
                    <Target Name=`t` >
	                    <MSBuild Projects=`blah.vcproj;foo.csproj` StopOnFirstFailure=`false` />
                    </Target>
                </Project>
                ");

            ObjectModelHelpers.CreateFileInTempProjectDirectory(
                "foo.csproj",
                @"<Project ToolsVersion=`msbuilddefaulttoolsversion` xmlns=`msbuildnamespace`>
                    <Target Name=`t` >
	                    <Message Text=`Hello from foo.csproj`/>
                    </Target>
                </Project>
                ");

            ObjectModelHelpers.CreateFileInTempProjectDirectory(
                "blah.vcproj",
                @"<Project ToolsVersion=`msbuilddefaulttoolsversion` xmlns=`msbuildnamespace`>
                    <NotWellFormedMSBuildFormatTag />
                    <Target Name=`t` >
	                    <Message Text=`Hello from blah.vcproj`/>
                    </Target>
                </Project>
                ");

            MockLogger logger = ObjectModelHelpers.BuildTempProjectFileExpectFailure(@"BuildingVCProjMain.csproj");

            logger.AssertLogContains("Hello from foo.csproj");
            string error = String.Format(AssemblyResources.GetString("MSBuild.ProjectUpgradeNeededToVcxProj"), "blah.vcproj");
            Assert.Equal(0, logger.WarningCount);
            Assert.Equal(1, logger.ErrorCount);
            Assert.True(logger.FullLog.Contains(error));
        }

        /// <summary>
        /// Regression test for bug 533369.  Calling the MSBuild task, passing in a property
        /// in the Properties parameter that has a special character in its value, such as semicolon.
        /// However, it's a situation where the project author doesn't have control over the
        /// property value and so he can't escape it himself.
        /// </summary>
<<<<<<< HEAD
        [Test]
=======
        [Fact]
>>>>>>> 3f8a403e
        public void PropertyOverridesContainSemicolon()
        {
            ObjectModelHelpers.DeleteTempProjectDirectory();

            // -------------------------------------------------------
            // ConsoleApplication1.csproj
            // -------------------------------------------------------

            // Just a normal console application project.
            ObjectModelHelpers.CreateFileInTempProjectDirectory(
                @"bug'533'369\Sub;Dir\ConsoleApplication1\ConsoleApplication1.csproj", @"

                <Project DefaultTargets=`Build` ToolsVersion=`msbuilddefaulttoolsversion` xmlns=`msbuildnamespace`>
                  <PropertyGroup>
                    <Configuration Condition=` '$(Configuration)' == '' `>Debug</Configuration>
                    <Platform Condition=` '$(Platform)' == '' `>AnyCPU</Platform>
                    <OutputType>Exe</OutputType>
                    <AssemblyName>ConsoleApplication1</AssemblyName>
                  </PropertyGroup>
                  <PropertyGroup Condition=` '$(Configuration)|$(Platform)' == 'Debug|AnyCPU' `>
                    <DebugSymbols>true</DebugSymbols>
                    <DebugType>full</DebugType>
                    <Optimize>false</Optimize>
                    <OutputPath>bin\Debug\</OutputPath>
                  </PropertyGroup>
                  <PropertyGroup Condition=` '$(Configuration)|$(Platform)' == 'Release|AnyCPU' `>
                    <DebugType>pdbonly</DebugType>
                    <Optimize>true</Optimize>
                    <OutputPath>bin\Release\</OutputPath>
                  </PropertyGroup>
                  <ItemGroup>
                    <Reference Include=`System` />
                    <Reference Include=`System.Data` />
                    <Reference Include=`System.Xml` />
                  </ItemGroup>
                  <ItemGroup>
                    <Compile Include=`Program.cs` />
                  </ItemGroup>
                  <Import Project=`$(MSBuildBinPath)\Microsoft.CSharp.targets` />
                </Project>
                ");

            // -------------------------------------------------------
            // Program.cs
            // -------------------------------------------------------

            // Just a normal console application project.
            ObjectModelHelpers.CreateFileInTempProjectDirectory(
                @"bug'533'369\Sub;Dir\ConsoleApplication1\Program.cs", @"
                using System;

                namespace ConsoleApplication32
                {
                    class Program
                    {
                        static void Main(string[] args)
                        {
                            Console.WriteLine(`Hello world`);
                        }
                    }
                }
                ");


            // -------------------------------------------------------
            // TeamBuild.proj
            // -------------------------------------------------------
            // Attempts to build the above ConsoleApplication1.csproj by calling the MSBuild task, 
            // and overriding the OutDir property.  However, the value being passed into OutDir
            // is coming from another property which is produced by CreateProperty and has
            // some special characters in it.
            ObjectModelHelpers.CreateFileInTempProjectDirectory(
                @"bug'533'369\Sub;Dir\TeamBuild.proj", @"
                <Project ToolsVersion=`msbuilddefaulttoolsversion` xmlns=`msbuildnamespace`>

                    <Target Name=`Build`>
                    
                        <CreateProperty Value=`$(MSBuildProjectDirectory)\binaries\`>
                            <Output PropertyName=`MasterOutDir` TaskParameter=`Value`/>
                        </CreateProperty>
                        
                        <MSBuild Projects=`ConsoleApplication1\ConsoleApplication1.csproj`
                                 Properties=`OutDir=$(MasterOutDir)`
                                 Targets=`Rebuild`/>
                    </Target>
                    
                </Project>
                ");

            ObjectModelHelpers.BuildTempProjectFileExpectSuccess(@"bug'533'369\Sub;Dir\TeamBuild.proj");

            ObjectModelHelpers.AssertFileExistsInTempProjectDirectory(@"bug'533'369\Sub;Dir\binaries\ConsoleApplication1.exe");
        }

        /// <summary>
        /// Check if passing different global properites via metadata works
        /// </summary>
<<<<<<< HEAD
        [Test]
=======
        [Fact]
>>>>>>> 3f8a403e
        public void DifferentGlobalPropertiesWithDefault()
        {
            string projectFile1 = ObjectModelHelpers.CreateTempFileOnDisk(@"
                <Project DefaultTargets=`TargetA; TargetB` xmlns=`msbuildnamespace` ToolsVersion='msbuilddefaulttoolsversion'>

                    <Target Name=`TargetA` Outputs=`a1.dll` Condition=`'$(MyProp)'=='0'`/>
                    <Target Name=`TargetB` Outputs=`b1.dll` Condition=`'$(MyProp)'=='1'`/>
                   
                </Project>
                ");

            string projectFile2 = ObjectModelHelpers.CreateTempFileOnDisk(@"
                <Project DefaultTargets=`TargetG; TargetH` xmlns=`msbuildnamespace` ToolsVersion='msbuilddefaulttoolsversion'>
                    <Target Name=`TargetG` Outputs=`g1.dll` Condition=`'$(MyProp)'=='0'` />
                    <Target Name=`TargetH` Outputs=`h1.dll` Condition=`'$(MyProp)'=='1'` />
                </Project>
                ");

            string parentProjectContents = @"
                <Project ToolsVersion=`msbuilddefaulttoolsversion` xmlns=`msbuildnamespace`>
                    <ItemGroup>
                        <Projects Include=`" + projectFile1 + @"` />
                        <Projects Include=`" + projectFile1 + @"`>
                            <Properties>MyProp=1</Properties>
                        </Projects>
                        <Projects Include=`" + projectFile2 + @"` />
                        <Projects Include=`" + projectFile2 + @"`>
                            <Properties>MyProp=1</Properties>
                        </Projects>
                    </ItemGroup>

                    <Target Name=`Build` Returns=`@(Outputs)`>
                        <MSBuild Projects=`@(Projects)` Properties=`MyProp=0`>
                            <Output TaskParameter=`TargetOutputs` ItemName=`Outputs` />
                        </MSBuild>
                    </Target>
                </Project>";

            try
            {
                Project p = ObjectModelHelpers.CreateInMemoryProject(parentProjectContents);
                ProjectInstance pi = p.CreateProjectInstance();

                IDictionary<string, TargetResult> targetOutputs;
                bool success = pi.Build(null, null, null, out targetOutputs);
                Assert.True(success); // "Build failed.  See 'Standard Out' tab for details."

                string expectedItemOutputs = string.Format(@"
                    a1.dll : MSBuildSourceProjectFile={0} ; MSBuildSourceTargetName=TargetA
                    b1.dll : MSBuildSourceProjectFile={0} ; MSBuildSourceTargetName=TargetB
                    g1.dll : MSBuildSourceProjectFile={1} ; MSBuildSourceTargetName=TargetG
                    h1.dll : MSBuildSourceProjectFile={1} ; MSBuildSourceTargetName=TargetH
                    ", projectFile1, projectFile2);

                Assert.True(targetOutputs.ContainsKey("Build"));
                Assert.Equal(4, targetOutputs["Build"].Items.Length);
                ObjectModelHelpers.AssertItemsMatch(expectedItemOutputs, targetOutputs["Build"].Items, false /* order of items not enforced */);
            }
            finally
            {
                File.Delete(projectFile1);
                File.Delete(projectFile2);
            }
        }

        /// <summary>
        /// Check if passing different global properites via metadata works
        /// </summary>
<<<<<<< HEAD
        [Test]
=======
        [Fact]
>>>>>>> 3f8a403e
        public void DifferentGlobalPropertiesWithoutDefault()
        {
            string projectFile1 = ObjectModelHelpers.CreateTempFileOnDisk(@"
                <Project DefaultTargets=`TargetA; TargetB` xmlns=`msbuildnamespace` ToolsVersion='msbuilddefaulttoolsversion'>

                    <Target Name=`TargetA` Outputs=`a1.dll` Condition=`'$(MyProp)'=='0'`/>
                    <Target Name=`TargetB` Outputs=`b1.dll` Condition=`'$(MyProp)'=='1'`/>
                   
                </Project>
                ");

            string projectFile2 = ObjectModelHelpers.CreateTempFileOnDisk(@"
                <Project DefaultTargets=`TargetG; TargetH` xmlns=`msbuildnamespace` ToolsVersion='msbuilddefaulttoolsversion'>
                    <Target Name=`TargetG` Outputs=`g1.dll` Condition=`'$(MyProp)'=='0'` />
                    <Target Name=`TargetH` Outputs=`h1.dll` Condition=`'$(MyProp)'=='1'` />
                </Project>
                ");

            string parentProjectContents = @"
                <Project ToolsVersion=`msbuilddefaulttoolsversion` xmlns=`msbuildnamespace`>
                    <ItemGroup>
                        <Projects Include=`" + projectFile1 + @"` />
                        <Projects Include=`" + projectFile1 + @"`>
                            <Properties>MyProp=1</Properties>
                        </Projects>
                        <Projects Include=`" + projectFile2 + @"` />
                        <Projects Include=`" + projectFile2 + @"`>
                            <Properties>MyProp=1</Properties>
                        </Projects>
                    </ItemGroup>

                    <Target Name=`Build` Returns=`@(Outputs)`>
                        <MSBuild Projects=`@(Projects)`>
                            <Output TaskParameter=`TargetOutputs` ItemName=`Outputs` />
                        </MSBuild>
                    </Target>
                </Project>";

            try
            {
                Project p = ObjectModelHelpers.CreateInMemoryProject(parentProjectContents);
                ProjectInstance pi = p.CreateProjectInstance();

                IDictionary<string, TargetResult> targetOutputs;
                bool success = pi.Build(null, null, null, out targetOutputs);
                Assert.True(success); // "Build failed.  See 'Standard Out' tab for details."

                string expectedItemOutputs = string.Format(@"
                    b1.dll : MSBuildSourceProjectFile={0} ; MSBuildSourceTargetName=TargetB
                    h1.dll : MSBuildSourceProjectFile={1} ; MSBuildSourceTargetName=TargetH
                    ", projectFile1, projectFile2);

                Assert.True(targetOutputs.ContainsKey("Build"));
                Assert.Equal(2, targetOutputs["Build"].Items.Length);
                ObjectModelHelpers.AssertItemsMatch(expectedItemOutputs, targetOutputs["Build"].Items, false /* order of items not enforced */);
            }
            finally
            {
                File.Delete(projectFile1);
                File.Delete(projectFile2);
            }
        }

        /// <summary>
        /// Check trailing semicolons are ignored
        /// </summary>
<<<<<<< HEAD
        [Test]
=======
        [Fact]
>>>>>>> 3f8a403e
        public void VariousPropertiesToMSBuildTask()
        {
            string projectFile = null;

            try
            {
                projectFile = ObjectModelHelpers.CreateTempFileOnDisk(@"
                    <Project ToolsVersion='msbuilddefaulttoolsversion' xmlns='msbuildnamespace'>
                      <ItemGroup>
                        <PR Include='$(MSBuildProjectFullPath)'>
                          <Properties>a=a;b=b;</Properties>
                          <AdditionalProperties>e=e;g=1;f=f;</AdditionalProperties>
                          <UndefineProperties>g;h;</UndefineProperties>
                        </PR>
                      </ItemGroup>
                      <Target Name='a'> 
                        <MSBuild Projects='@(PR)' Properties='c=c;d=d;' RemoveProperties='i;c;' Targets='b'/>
                      </Target>
                      <Target Name='b'>
                        <Message Text='a=[$(a)]' Importance='High' />
                        <Message Text='b=[$(b)]' Importance='High' />
                        <Message Text='c=[$(c)]' Importance='High' />
                        <Message Text='d=[$(d)]' Importance='High' />
                        <Message Text='e=[$(e)]' Importance='High' />
                        <Message Text='f=[$(f)]' Importance='High' />
                        <Message Text='g=[$(g)]' Importance='High' />
                      </Target>
                    </Project>
                ");

                var logger = ObjectModelHelpers.BuildTempProjectFileExpectSuccess(projectFile);

                Console.WriteLine(logger.FullLog);

                logger.AssertLogContains("a=[a]");
                logger.AssertLogContains("b=[b]");
                logger.AssertLogContains("c=[]");
                logger.AssertLogContains("d=[]");
                logger.AssertLogContains("e=[e]");
                logger.AssertLogContains("f=[f]");
                logger.AssertLogContains("g=[]");
            }
            finally
            {
                File.Delete(projectFile);
            }
        }

        /// <summary>
        /// Check if passing different global properites via metadata works
        /// </summary>
<<<<<<< HEAD
        [Test]
=======
        [Fact]
>>>>>>> 3f8a403e
        public void DifferentGlobalPropertiesWithBlanks()
        {
            string projectFile1 = ObjectModelHelpers.CreateTempFileOnDisk(@"
                <Project DefaultTargets=`TargetA; TargetB` xmlns=`msbuildnamespace` ToolsVersion='msbuilddefaulttoolsversion'>

                    <Target Name=`TargetA` Outputs=`a1.dll` Condition=`'$(MyProp)'=='0'`/>
                    <Target Name=`TargetB` Outputs=`b1.dll` Condition=`'$(MyProp)'=='1'`/>
                   
                </Project>
                ");

            string projectFile2 = ObjectModelHelpers.CreateTempFileOnDisk(@"
                <Project DefaultTargets=`TargetG; TargetH` xmlns=`msbuildnamespace` ToolsVersion='msbuilddefaulttoolsversion'>
                    <Target Name=`TargetG` Outputs=`g1.dll` Condition=`'$(MyProp)'=='0'` />
                    <Target Name=`TargetH` Outputs=`h1.dll` Condition=`'$(MyProp)'=='1'` />
                </Project>
                ");

            string parentProjectContents = @"
                <Project ToolsVersion=`msbuilddefaulttoolsversion` xmlns=`msbuildnamespace`>
                    <ItemGroup>
                        <Projects Include=`" + projectFile1 + @"` />
                        <Projects Include=`" + projectFile1 + @"`>
                            <Properties></Properties>
                        </Projects>
                        <Projects Include=`" + projectFile2 + @"` />
                        <Projects Include=`" + projectFile2 + @"`>
                            <Properties>MyProp=1</Properties>
                        </Projects>
                    </ItemGroup>

                    <Target Name=`Build` Returns=`@(Outputs)`>
                        <MSBuild Projects=`@(Projects)`>
                            <Output TaskParameter=`TargetOutputs` ItemName=`Outputs` />
                        </MSBuild>
                    </Target>
                </Project>";

            try
            {
                Project p = ObjectModelHelpers.CreateInMemoryProject(parentProjectContents);
                ProjectInstance pi = p.CreateProjectInstance();

                IDictionary<string, TargetResult> targetOutputs;
                bool success = pi.Build(null, null, null, out targetOutputs);
                Assert.True(success); // "Build failed.  See 'Standard Out' tab for details."

                string expectedItemOutputs = string.Format(@"
                    h1.dll : MSBuildSourceProjectFile={1} ; MSBuildSourceTargetName=TargetH
                    ", projectFile1, projectFile2);

                Assert.True(targetOutputs.ContainsKey("Build"));
                Assert.Equal(1, targetOutputs["Build"].Items.Length);
                ObjectModelHelpers.AssertItemsMatch(expectedItemOutputs, targetOutputs["Build"].Items, false /* order of items not enforced */);
            }
            finally
            {
                File.Delete(projectFile1);
                File.Delete(projectFile2);
            }
        }


        /// <summary>
        /// Check if passing different global properites via metadata works
        /// </summary>
<<<<<<< HEAD
        [Test]
=======
        [Fact]
>>>>>>> 3f8a403e
        public void DifferentGlobalPropertiesInvalid()
        {
            string projectFile1 = ObjectModelHelpers.CreateTempFileOnDisk(@"
                <Project DefaultTargets=`TargetA; TargetB` xmlns=`msbuildnamespace` ToolsVersion='msbuilddefaulttoolsversion'>

                    <Target Name=`TargetA` Outputs=`a1.dll` Condition=`'$(MyProp)'=='0'`/>
                    <Target Name=`TargetB` Outputs=`b1.dll` Condition=`'$(MyProp)'=='1'`/>
                   
                </Project>
                ");

            string projectFile2 = ObjectModelHelpers.CreateTempFileOnDisk(@"
                <Project DefaultTargets=`TargetG; TargetH` xmlns=`msbuildnamespace` ToolsVersion='msbuilddefaulttoolsversion'>
                    <Target Name=`TargetG` Outputs=`g1.dll` Condition=`'$(MyProp)'=='0'` />
                    <Target Name=`TargetH` Outputs=`h1.dll` Condition=`'$(MyProp)'=='1'` />
                </Project>
                ");

            string parentProjectContents = @"
                <Project ToolsVersion=`msbuilddefaulttoolsversion` xmlns=`msbuildnamespace`>
                    <ItemGroup>
                        <Projects Include=`" + projectFile1 + @"` />
                        <Projects Include=`" + projectFile1 + @"`>
                            <Properties>=1</Properties>
                        </Projects>
                        <Projects Include=`" + projectFile2 + @"` />
                        <Projects Include=`" + projectFile2 + @"`>
                            <Properties>=;1</Properties>
                        </Projects>
                    </ItemGroup>

                    <Target Name=`Build` Returns=`@(Outputs)`>
                        <MSBuild Projects=`@(Projects)`>
                            <Output TaskParameter=`TargetOutputs` ItemName=`Outputs` />
                        </MSBuild>
                    </Target>
                </Project>";

            try
            {
                Project p = ObjectModelHelpers.CreateInMemoryProject(parentProjectContents);
                bool success = p.Build();
                Assert.False(success); // "Build succeeded.  See 'Standard Out' tab for details."
            }
            finally
            {
                File.Delete(projectFile1);
                File.Delete(projectFile2);
            }
        }

        /// <summary>
        /// Check if passing additional global properites via metadata works
        /// </summary>
<<<<<<< HEAD
        [Test]
=======
        [Fact]
>>>>>>> 3f8a403e
        public void DifferentAdditionalPropertiesWithDefault()
        {
            string projectFile1 = ObjectModelHelpers.CreateTempFileOnDisk(@"
                <Project DefaultTargets=`TargetA; TargetB` xmlns=`msbuildnamespace` ToolsVersion='msbuilddefaulttoolsversion'>

                    <Target Name=`TargetA` Outputs=`a1.dll` Condition=`'$(MyPropG)'=='1'`/>
                    <Target Name=`TargetB` Outputs=`b1.dll` Condition=`'$(MyPropA)'=='1'`/>
                   
                </Project>
                ");

            string projectFile2 = ObjectModelHelpers.CreateTempFileOnDisk(@"
                <Project DefaultTargets=`TargetG; TargetH` xmlns=`msbuildnamespace` ToolsVersion='msbuilddefaulttoolsversion'>
                    <Target Name=`TargetG` Outputs=`g1.dll` Condition=`'$(MyPropG)'=='1'` />
                    <Target Name=`TargetH` Outputs=`h1.dll` Condition=`'$(MyPropA)'=='1'` />
                </Project>
                ");

            string parentProjectContents = @"
                <Project ToolsVersion=`msbuilddefaulttoolsversion` xmlns=`msbuildnamespace`>
                    <ItemGroup>
                        <Projects Include=`" + projectFile1 + @"`>
                            <AdditionalProperties>MyPropA=1</AdditionalProperties>
                        </Projects>
                        <Projects Include=`" + projectFile2 + @"`>
                            <AdditionalProperties>MyPropA=0</AdditionalProperties>
                        </Projects>
                    </ItemGroup>

                    <Target Name=`Build` Returns=`@(Outputs)`>
                        <MSBuild Projects=`@(Projects)` Properties=`MyPropG=1`>
                            <Output TaskParameter=`TargetOutputs` ItemName=`Outputs` />
                        </MSBuild>
                    </Target>
                </Project>";

            try
            {
                Project p = ObjectModelHelpers.CreateInMemoryProject(parentProjectContents);
                ProjectInstance pi = p.CreateProjectInstance();

                IDictionary<string, TargetResult> targetOutputs;
                bool success = pi.Build(null, null, null, out targetOutputs);
                Assert.True(success); // "Build failed.  See 'Standard Out' tab for details."

                string expectedItemOutputs = string.Format(@"
                    a1.dll : MSBuildSourceProjectFile={0} ; MSBuildSourceTargetName=TargetA
                    b1.dll : MSBuildSourceProjectFile={0} ; MSBuildSourceTargetName=TargetB
                    g1.dll : MSBuildSourceProjectFile={1} ; MSBuildSourceTargetName=TargetG
                    ", projectFile1, projectFile2);

                Assert.True(targetOutputs.ContainsKey("Build"));
                Assert.Equal(3, targetOutputs["Build"].Items.Length);
                ObjectModelHelpers.AssertItemsMatch(expectedItemOutputs, targetOutputs["Build"].Items, false /* order of items not enforced */);
            }
            finally
            {
                File.Delete(projectFile1);
                File.Delete(projectFile2);
            }
        }


        /// <summary>
        /// Check if passing additional global properites via metadata works
        /// </summary>
<<<<<<< HEAD
        [Test]
=======
        [Fact]
>>>>>>> 3f8a403e
        public void DifferentAdditionalPropertiesWithGlobalProperties()
        {
            string projectFile1 = ObjectModelHelpers.CreateTempFileOnDisk(@"
                <Project DefaultTargets=`TargetA; TargetB` xmlns=`msbuildnamespace` ToolsVersion='msbuilddefaulttoolsversion'>

                    <Target Name=`TargetA` Outputs=`a1.dll` Condition=`'$(MyPropG)'=='0'`/>
                    <Target Name=`TargetB` Outputs=`b1.dll` Condition=`'$(MyPropA)'=='1'`/>
                   
                </Project>
                ");

            string projectFile2 = ObjectModelHelpers.CreateTempFileOnDisk(@"
                <Project DefaultTargets=`TargetG; TargetH` xmlns=`msbuildnamespace` ToolsVersion='msbuilddefaulttoolsversion'>
                    <Target Name=`TargetG` Outputs=`g1.dll` Condition=`'$(MyPropG)'=='0'` />
                    <Target Name=`TargetH` Outputs=`h1.dll` Condition=`'$(MyPropA)'=='1'` />
                </Project>
                ");

            string parentProjectContents = @"
                <Project ToolsVersion=`msbuilddefaulttoolsversion` xmlns=`msbuildnamespace`>
                    <ItemGroup>
                        <Projects Include=`" + projectFile1 + @"`>
                            <Properties>MyPropG=1</Properties>
                            <AdditionalProperties>MyPropA=1</AdditionalProperties>
                        </Projects>
                        <Projects Include=`" + projectFile2 + @"`>
                            <Properties>MyPropG=0</Properties>
                            <AdditionalProperties>MyPropA=1</AdditionalProperties>
                        </Projects>
                    </ItemGroup>

                    <Target Name=`Build` Returns=`@(Outputs)`>
                        <MSBuild Projects=`@(Projects)` Properties=`MyPropG=1`>
                            <Output TaskParameter=`TargetOutputs` ItemName=`Outputs` />
                        </MSBuild>
                    </Target>
                </Project>";

            try
            {
                Project p = ObjectModelHelpers.CreateInMemoryProject(parentProjectContents);
                ProjectInstance pi = p.CreateProjectInstance();

                IDictionary<string, TargetResult> targetOutputs;
                bool success = pi.Build(null, null, null, out targetOutputs);
                Assert.True(success); // "Build failed.  See 'Standard Out' tab for details."

                string expectedItemOutputs = string.Format(@"
                    b1.dll : MSBuildSourceProjectFile={0} ; MSBuildSourceTargetName=TargetB
                    g1.dll : MSBuildSourceProjectFile={1} ; MSBuildSourceTargetName=TargetG
                    h1.dll : MSBuildSourceProjectFile={1} ; MSBuildSourceTargetName=TargetH
                    ", projectFile1, projectFile2);

                Assert.True(targetOutputs.ContainsKey("Build"));
                Assert.Equal(3, targetOutputs["Build"].Items.Length);
                ObjectModelHelpers.AssertItemsMatch(expectedItemOutputs, targetOutputs["Build"].Items, false /* order of items not enforced */);
            }
            finally
            {
                File.Delete(projectFile1);
                File.Delete(projectFile2);
            }
        }


        /// <summary>
        /// Check if passing additional global properites via metadata works
        /// </summary>
<<<<<<< HEAD
        [Test]
=======
        [Fact]
>>>>>>> 3f8a403e
        public void DifferentAdditionalPropertiesWithoutDefault()
        {
            string projectFile1 = ObjectModelHelpers.CreateTempFileOnDisk(@"
                <Project DefaultTargets=`TargetA; TargetB` xmlns=`msbuildnamespace` ToolsVersion='msbuilddefaulttoolsversion'>

                    <Target Name=`TargetA` Outputs=`a1.dll` Condition=`'$(MyPropG)'=='1'`/>
                    <Target Name=`TargetB` Outputs=`b1.dll` Condition=`'$(MyPropA)'=='1'`/>
                   
                </Project>
                ");

            string projectFile2 = ObjectModelHelpers.CreateTempFileOnDisk(@"
                <Project DefaultTargets=`TargetG; TargetH` xmlns=`msbuildnamespace` ToolsVersion='msbuilddefaulttoolsversion'>
                    <Target Name=`TargetG` Outputs=`g1.dll` Condition=`'$(MyPropG)'=='1'` />
                    <Target Name=`TargetH` Outputs=`h1.dll` Condition=`'$(MyPropA)'=='1'` />
                </Project>
                ");

            string parentProjectContents = @"
                <Project ToolsVersion=`msbuilddefaulttoolsversion` xmlns=`msbuildnamespace`>
                    <ItemGroup>
                        <Projects Include=`" + projectFile1 + @"`>
                            <AdditionalProperties>MyPropA=1</AdditionalProperties>
                        </Projects>
                        <Projects Include=`" + projectFile2 + @"`>
                            <AdditionalProperties>MyPropA=1</AdditionalProperties>
                        </Projects>
                    </ItemGroup>

                    <Target Name=`Build` Returns=`@(Outputs)`>
                        <MSBuild Projects=`@(Projects)`>
                            <Output TaskParameter=`TargetOutputs` ItemName=`Outputs` />
                        </MSBuild>
                    </Target>
                </Project>";

            try
            {
                Project p = ObjectModelHelpers.CreateInMemoryProject(parentProjectContents);
                ProjectInstance pi = p.CreateProjectInstance();

                IDictionary<string, TargetResult> targetOutputs;
                bool success = pi.Build(null, null, null, out targetOutputs);
                Assert.True(success); // "Build failed.  See 'Standard Out' tab for details."

                string expectedItemOutputs = string.Format(@"
                    b1.dll : MSBuildSourceProjectFile={0} ; MSBuildSourceTargetName=TargetB
                    h1.dll : MSBuildSourceProjectFile={1} ; MSBuildSourceTargetName=TargetH
                    ", projectFile1, projectFile2);

                Assert.True(targetOutputs.ContainsKey("Build"));
                Assert.Equal(2, targetOutputs["Build"].Items.Length);
                ObjectModelHelpers.AssertItemsMatch(expectedItemOutputs, targetOutputs["Build"].Items, false /* order of items not enforced */);
            }
            finally
            {
                File.Delete(projectFile1);
                File.Delete(projectFile2);
            }
        }

        /// <summary>
        /// Properties and Targets that use non-standard separation chars
        /// </summary>
<<<<<<< HEAD
        [Test]
=======
        [Fact]
>>>>>>> 3f8a403e
        public void TargetsWithSeparationChars()
        {
            string projectFile1 = ObjectModelHelpers.CreateTempFileOnDisk(@"
                <Project DefaultTargets=`Build` xmlns=`msbuildnamespace` ToolsVersion=`msbuilddefaulttoolsversion`>
                    <Target Name=`Clean` />
                    <Target Name=`Build` />
                    <Target Name=`BuildAgain` />
                </Project>
                ");

            string projectFile2 = ObjectModelHelpers.CreateTempFileOnDisk(@"
                <Project DefaultTargets=`Build` xmlns=`msbuildnamespace` ToolsVersion=`msbuilddefaulttoolsversion`>
                    <PropertyGroup>
                        <Targets>Clean%3BBuild%3CBuildAgain</Targets>
                    </PropertyGroup>

                    <ItemGroup>
                        <ProjectFile Include=`" + projectFile1 + @"` />
                    </ItemGroup>
                   
                    <Target Name=`Build` Outputs=`$(SomeOutputs)`>
                        <MSBuild Projects=`@(ProjectFile)` Targets=`$(Targets)` TargetAndPropertyListSeparators=`%3B;%3C` />
                    </Target>
                </Project>
                ");

            string parentProjectContents = @"
                <Project ToolsVersion=`msbuilddefaulttoolsversion` xmlns=`msbuildnamespace`>
                    <ItemGroup>
                        <Projects Include=`" + projectFile2 + @"` />
                    </ItemGroup>

                    <Target Name=`Build` Returns=`@(Outputs)`>
                        <MSBuild Projects=`@(Projects)`>
                            <Output TaskParameter=`TargetOutputs` ItemName=`Outputs` />
                        </MSBuild>
                    </Target>
                </Project>";

            try
            {
                Project p = ObjectModelHelpers.CreateInMemoryProject(parentProjectContents);
                bool success = p.Build();
                Assert.True(success); // "Build failed.  See 'Standard Out' tab for details."
            }
            finally
            {
                File.Delete(projectFile1);
                File.Delete(projectFile2);
            }
        }

        /// <summary>
        /// Verify stopOnFirstFailure with BuildInParallel override message are correctly logged
        /// Also verify stop on first failure will not build the second project if the first one failed
        /// The Aardvark tests which also test StopOnFirstFailure are at:
        /// qa\md\wd\DTP\MSBuild\ShippingExtensions\ShippingTasks\MSBuild\_Tst\MSBuild.StopOnFirstFailure
        /// </summary>
<<<<<<< HEAD
        [Test]
=======
        [Fact]
>>>>>>> 3f8a403e
        public void StopOnFirstFailureandBuildInParallelSingleNode()
        {
            string project1 = ObjectModelHelpers.CreateTempFileOnDisk(@"
                  <Project xmlns='msbuildnamespace' ToolsVersion='msbuilddefaulttoolsversion'>
                      <Target Name='msbuild'>
                          <Error Text='Error'/>
                      </Target>
                  </Project>
                  ");

            string project2 = ObjectModelHelpers.CreateTempFileOnDisk(@"
                   <Project xmlns='msbuildnamespace' ToolsVersion='msbuilddefaulttoolsversion'>
                       <Target Name='msbuild'>
                           <Message Text='SecondProject'/>
                       </Target>
                    </Project>
                  ");

            try
            {
                ITaskItem[] projects = new ITaskItem[]
                {
                    new TaskItem(project1), new TaskItem(project2)
                };

                // Test the various combinations of BuildInParallel and StopOnFirstFailure when the msbuild task is told there are not multiple nodes 
                // running in the system
                for (int i = 0; i < 4; i++)
                {
                    bool buildInParallel = false;
                    bool stopOnFirstFailure = false;

                    // first set up the project being built. 
                    switch (i)
                    {
                        case 0:
                            buildInParallel = true;
                            stopOnFirstFailure = true;
                            break;
                        case 1:
                            buildInParallel = true;
                            stopOnFirstFailure = false;
                            break;
                        case 2:
                            buildInParallel = false;
                            stopOnFirstFailure = true;
                            break;
                        case 3:
                            buildInParallel = false;
                            stopOnFirstFailure = false;
                            break;
                    }

                    string parentProjectContents = @"
                        <Project ToolsVersion=`msbuilddefaulttoolsversion` xmlns=`msbuildnamespace`>
                            <ItemGroup>
                                <Projects Include=`" + project1 + @"` />
                                <Projects Include=`" + project2 + @"` />
                            </ItemGroup>

                            <Target Name=`Build` Returns=`@(Outputs)`>
                                <MSBuild Projects=`@(Projects)` Targets=`msbuild` BuildInParallel=`" + buildInParallel.ToString() + @"` StopOnFirstFailure=`" + stopOnFirstFailure.ToString() + @"`>
                                    <Output TaskParameter=`TargetOutputs` ItemName=`Outputs` />
                                </MSBuild>
                            </Target>
                        </Project>";

                    MockLogger logger = new MockLogger();
                    Project p = ObjectModelHelpers.CreateInMemoryProject(parentProjectContents, logger);
                    bool success = p.Build(logger);
                    switch (i)
                    {
                        case 0:
                            // Verify setting BuildInParallel and StopOnFirstFailure to 
                            // true will cause the msbuild task to set BuildInParallel to false during the execute
                            // Verify build did not build second project which has the message SecondProject
                            logger.AssertLogDoesntContain("SecondProject");
                            // Verify the correct msbuild task messages are in the log
                            logger.AssertLogContains(AssemblyResources.GetString("MSBuild.SkippingRemainingProjects"));
                            logger.AssertLogDoesntContain(AssemblyResources.GetString("MSBuild.NoStopOnFirstFailure"));
                            logger.AssertLogContains(AssemblyResources.GetString("MSBuild.NotBuildingInParallel"));
                            break;
                        case 1:
                            // Verify setting BuildInParallel to true and StopOnFirstFailure to 
                            // false will cause no change in BuildInParallel
                            // Verify build did  build second project which has the message SecondProject
                            logger.AssertLogContains("SecondProject");
                            // Verify the correct msbuild task messages are in the log
                            logger.AssertLogDoesntContain(AssemblyResources.GetString("MSBuild.SkippingRemainingProjects"));
                            logger.AssertLogDoesntContain(AssemblyResources.GetString("MSBuild.NoStopOnFirstFailure"));
                            logger.AssertLogDoesntContain(AssemblyResources.GetString("MSBuild.NotBuildingInParallel"));
                            break;
                        case 2:
                            // Verify build did not build second project which has the message SecondProject
                            logger.AssertLogDoesntContain("SecondProject");
                            // Verify the correct msbuild task messages are in the log
                            logger.AssertLogContains(AssemblyResources.GetString("MSBuild.SkippingRemainingProjects"));
                            logger.AssertLogDoesntContain(AssemblyResources.GetString("MSBuild.NoStopOnFirstFailure"));
                            logger.AssertLogDoesntContain(AssemblyResources.GetString("MSBuild.NotBuildingInParallel"));
                            break;

                        case 3:
                            // Verify setting BuildInParallel to false and StopOnFirstFailure to 
                            // false will cause no change in BuildInParallel
                            // Verify build did build second project which has the message SecondProject
                            logger.AssertLogContains("SecondProject");
                            // Verify the correct msbuild task messages are in the log
                            logger.AssertLogDoesntContain(AssemblyResources.GetString("MSBuild.SkippingRemainingProjects"));
                            logger.AssertLogDoesntContain(AssemblyResources.GetString("MSBuild.NoStopOnFirstFailure"));
                            logger.AssertLogDoesntContain(AssemblyResources.GetString("MSBuild.NotBuildingInParallel"));
                            break;
                    }
                    // The build should fail as the first project has an error
                    Assert.False(success, "Iteration of i " + i + " Build Succeeded.  See 'Standard Out' tab for details.");
                }
            }
            finally
            {
                File.Delete(project1);
                File.Delete(project2);
            }
        }

        /// <summary>
        /// Verify stopOnFirstFailure with BuildInParallel override message are correctly logged when there are multiple nodes
        /// </summary>
<<<<<<< HEAD
        [Test]
=======
        [Fact]
>>>>>>> 3f8a403e
        public void StopOnFirstFailureandBuildInParallelMultipleNode()
        {
            string project1 = ObjectModelHelpers.CreateTempFileOnDisk(@"
                  <Project xmlns='msbuildnamespace' ToolsVersion='msbuilddefaulttoolsversion'>
                      <Target Name='msbuild'>
                          <Error Text='Error'/>
                      </Target>
                  </Project>
                  ");

            string project2 = ObjectModelHelpers.CreateTempFileOnDisk(@"
                   <Project xmlns='msbuildnamespace' ToolsVersion='msbuilddefaulttoolsversion'>
                       <Target Name='msbuild'>
                           <Message Text='SecondProject'/>
                       </Target>
                    </Project>
                  ");

            try
            {
                // Test the various combinations of BuildInParallel and StopOnFirstFailure when the msbuild task is told there are multiple nodes 
                // running in the system
                for (int i = 0; i < 4; i++)
                {
                    bool buildInParallel = false;
                    bool stopOnFirstFailure = false;

                    // first set up the project being built. 
                    switch (i)
                    {
                        case 0:
                            buildInParallel = true;
                            stopOnFirstFailure = true;
                            break;
                        case 1:
                            buildInParallel = true;
                            stopOnFirstFailure = false;
                            break;
                        case 2:
                            buildInParallel = false;
                            stopOnFirstFailure = true;
                            break;
                        case 3:
                            buildInParallel = false;
                            stopOnFirstFailure = false;
                            break;
                    }

                    string parentProjectContents = @"
                        <Project ToolsVersion=`msbuilddefaulttoolsversion` xmlns=`msbuildnamespace`>
                            <ItemGroup>
                                <Projects Include=`" + project1 + @"` />
                                <Projects Include=`" + project2 + @"` />
                            </ItemGroup>

                            <Target Name=`Build` Returns=`@(Outputs)`>
                                <MSBuild Projects=`@(Projects)` Targets=`msbuild` BuildInParallel=`" + buildInParallel.ToString() + @"` StopOnFirstFailure=`" + stopOnFirstFailure.ToString() + @"`>
                                    <Output TaskParameter=`TargetOutputs` ItemName=`Outputs` />
                                </MSBuild>
                            </Target>
                        </Project>";

                    MockLogger logger = new MockLogger();
                    ProjectCollection pc = new ProjectCollection(null, new List<ILogger> { logger }, null, ToolsetDefinitionLocations.Registry | ToolsetDefinitionLocations.ConfigurationFile, 2, false);
                    Project p = ObjectModelHelpers.CreateInMemoryProject(pc, parentProjectContents, logger);
                    bool success = p.Build();
                    switch (i)
                    {
                        case 0:
                            // Verify build did build second project which has the message SecondProject
                            logger.AssertLogContains("SecondProject");
                            // Verify the correct msbuild task messages are in the log
                            logger.AssertLogDoesntContain(AssemblyResources.GetString("MSBuild.SkippingRemainingProjects"));
                            logger.AssertLogContains(AssemblyResources.GetString("MSBuild.NoStopOnFirstFailure"));
                            logger.AssertLogDoesntContain(AssemblyResources.GetString("MSBuild.NotBuildingInParallel"));
                            break;
                        case 1:
                            // Verify setting BuildInParallel to true and StopOnFirstFailure to 
                            // false will cause no change in BuildInParallel
                            // Verify build did build second project which has the message SecondProject
                            logger.AssertLogContains("SecondProject");
                            // Verify the correct msbuild task messages are in the log
                            logger.AssertLogDoesntContain(AssemblyResources.GetString("MSBuild.SkippingRemainingProjects"));
                            logger.AssertLogDoesntContain(AssemblyResources.GetString("MSBuild.NoStopOnFirstFailure"));
                            logger.AssertLogDoesntContain(AssemblyResources.GetString("MSBuild.NotBuildingInParallel"));
                            break;
                        case 2:
                            // Verify setting BuildInParallel to false and StopOnFirstFailure to 
                            // true will cause no change in BuildInParallel
                            // Verify build did not build second project which has the message SecondProject
                            logger.AssertLogDoesntContain("SecondProject");
                            // Verify the correct msbuild task messages are in the log
                            logger.AssertLogContains(AssemblyResources.GetString("MSBuild.SkippingRemainingProjects"));
                            logger.AssertLogDoesntContain(AssemblyResources.GetString("MSBuild.NoStopOnFirstFailure"));
                            logger.AssertLogDoesntContain(AssemblyResources.GetString("MSBuild.NotBuildingInParallel"));
                            break;

                        case 3:
                            // Verify setting BuildInParallel to false and StopOnFirstFailure to 
                            // false will cause no change in BuildInParallel
                            // Verify build did build second project which has the message SecondProject
                            logger.AssertLogContains("SecondProject");
                            // Verify the correct msbuild task messages are in the log
                            logger.AssertLogDoesntContain(AssemblyResources.GetString("MSBuild.SkippingRemainingProjects"));
                            logger.AssertLogDoesntContain(AssemblyResources.GetString("MSBuild.NoStopOnFirstFailure"));
                            logger.AssertLogDoesntContain(AssemblyResources.GetString("MSBuild.NotBuildingInParallel"));
                            break;
                    }
                    // The build should fail as the first project has an error
                    Assert.False(success, "Iteration of i " + i + " Build Succeeded.  See 'Standard Out' tab for details.");
                }
            }
            finally
            {
                File.Delete(project1);
                File.Delete(project2);
            }
        }

        /// <summary>
        /// Test the skipping of the remaining projects. Verify the skip message is only displayed when there are projects to skip.
        /// </summary>
<<<<<<< HEAD
        [Test]
=======
        [Fact]
>>>>>>> 3f8a403e
        public void SkipRemainingProjects()
        {
            string project1 = ObjectModelHelpers.CreateTempFileOnDisk(@"
                  <Project xmlns='msbuildnamespace' ToolsVersion='msbuilddefaulttoolsversion'>
                      <Target Name='msbuild'>
                          <Error Text='Error'/>
                      </Target>
                  </Project>
                  ");

            string project2 = ObjectModelHelpers.CreateTempFileOnDisk(@"
                   <Project xmlns='msbuildnamespace' ToolsVersion='msbuilddefaulttoolsversion'>
                       <Target Name='msbuild'>
                           <Message Text='SecondProject'/>
                       </Target>
                    </Project>
                  ");

            try
            {
                string parentProjectContents = @"
                <Project ToolsVersion=`msbuilddefaulttoolsversion` xmlns=`msbuildnamespace`>
                    <ItemGroup>
                        <Projects Include=`" + project1 + @"` />
                    </ItemGroup>

                    <Target Name=`Build` Returns=`@(Outputs)`>
                        <MSBuild Projects=`@(Projects)` Targets=`msbuild` BuildInParallel=`false` StopOnFirstFailure=`true`>
                            <Output TaskParameter=`TargetOutputs` ItemName=`Outputs` />
                        </MSBuild>
                    </Target>
                </Project>";

                MockLogger logger = new MockLogger();
                ProjectCollection pc = new ProjectCollection(null, new List<ILogger> { logger }, null, ToolsetDefinitionLocations.Registry | ToolsetDefinitionLocations.ConfigurationFile, 2, false);
                Project p = ObjectModelHelpers.CreateInMemoryProject(pc, parentProjectContents, logger);
                bool success = p.Build();

                logger.AssertLogDoesntContain(AssemblyResources.GetString("MSBuild.SkippingRemainingProjects"));
                Assert.False(success); // "Build Succeeded.  See 'Standard Out' tab for details."

                parentProjectContents = @"
                <Project ToolsVersion=`msbuilddefaulttoolsversion` xmlns=`msbuildnamespace`>
                    <ItemGroup>
                        <Projects Include=`" + project2 + @"` />
                        <Projects Include=`" + project1 + @"` />
                    </ItemGroup>

                    <Target Name=`Build` Returns=`@(Outputs)`>
                        <MSBuild Projects=`@(Projects)` Targets=`msbuild` BuildInParallel=`false` StopOnFirstFailure=`true`>
                            <Output TaskParameter=`TargetOutputs` ItemName=`Outputs` />
                        </MSBuild>
                    </Target>
                </Project>";

                MockLogger logger2 = new MockLogger();
                Project p2 = ObjectModelHelpers.CreateInMemoryProject(pc, parentProjectContents, logger2);
                bool success2 = p2.Build();
                logger2.AssertLogDoesntContain(AssemblyResources.GetString("MSBuild.SkippingRemainingProjects"));
                Assert.False(success2); // "Build Succeeded.  See 'Standard Out' tab for details."
            }
            finally
            {
                File.Delete(project1);
                File.Delete(project2);
            }
        }

        /// <summary>
        /// Verify the behavior of Target execution with StopOnFirstFailure
        /// </summary>
<<<<<<< HEAD
        [Test]
=======
        [Fact]
>>>>>>> 3f8a403e
        public void TargetStopOnFirstFailureBuildInParallel()
        {
            string project1 = ObjectModelHelpers.CreateTempFileOnDisk(@"
                   <Project xmlns='msbuildnamespace' ToolsVersion='msbuilddefaulttoolsversion'>
                   <Target Name='T1'>
                          <Message Text='Proj2 T1 message'/>
                      </Target>
                    <Target Name='T2'>
                          <Message Text='Proj2 T2 message'/>
                      </Target>
                    <Target Name='T3'>
                           <Error Text='Error'/>
                      </Target>
                    </Project>
                  ");

            try
            {
                ITaskItem[] projects = new ITaskItem[]
                {
                    new TaskItem(project1)
                };
                for (int i = 0; i < 6; i++)
                {
                    bool stopOnFirstFailure = false;
                    bool runEachTargetSeparately = false;
                    string target1 = String.Empty;
                    string target2 = String.Empty;
                    string target3 = String.Empty;

                    switch (i)
                    {
                        case 0:
                            stopOnFirstFailure = true;
                            runEachTargetSeparately = true;
                            target1 = "T1";
                            target2 = "T2";
                            target3 = "T3";
                            break;
                        case 1:
                            stopOnFirstFailure = true;
                            runEachTargetSeparately = true;
                            target1 = "T1";
                            target2 = "T3";
                            target3 = "T2";
                            break;
                        case 2:
                            stopOnFirstFailure = false;
                            runEachTargetSeparately = true;
                            target1 = "T1";
                            target2 = "T3";
                            target3 = "T2";
                            break;
                        case 3:
                            stopOnFirstFailure = true;
                            target1 = "T1";
                            target2 = "T2";
                            target3 = "T3";
                            break;
                        case 4:
                            stopOnFirstFailure = true;
                            target1 = "T1";
                            target2 = "T3";
                            target3 = "T2";
                            break;
                        case 5:
                            stopOnFirstFailure = false;
                            target1 = "T1";
                            target2 = "T3";
                            target3 = "T2";
                            break;
                    }

                    string parentProjectContents = @"
                        <Project ToolsVersion=`msbuilddefaulttoolsversion` xmlns=`msbuildnamespace`>
                            <ItemGroup>
                                <Projects Include=`" + project1 + @"` />
                            </ItemGroup>

                            <ItemGroup>
                                <Targets Include=`" + target1 + @"` />
                                <Targets Include=`" + target2 + @"` />
                                <Targets Include=`" + target3 + @"` />
                            </ItemGroup>

                            <Target Name=`Build` Returns=`@(Outputs)`>
                                <MSBuild Projects=`@(Projects)` Targets=`@(Targets)` StopOnFirstFailure=`" + stopOnFirstFailure.ToString() + @"` RunEachTargetSeparately=`" + runEachTargetSeparately.ToString() + @"`>
                                    <Output TaskParameter=`TargetOutputs` ItemName=`Outputs` />
                                </MSBuild>
                            </Target>
                        </Project>";

                    MockLogger logger = new MockLogger();
                    Project p = ObjectModelHelpers.CreateInMemoryProject(parentProjectContents, logger);
                    bool success = p.Build();

                    switch (i)
                    {
                        case 0:
                            // Test the case where the error is in the last project and RunEachTargetSeparately = true
                            logger.AssertLogContains("Proj2 T1 message");
                            logger.AssertLogContains("Proj2 T2 message");
                            logger.AssertLogDoesntContain(AssemblyResources.GetString("MSBuild.SkippingRemainingTargets"));
                            break;
                        case 1:
                            // Test the case where the error is in the second target out of 3.
                            logger.AssertLogContains("Proj2 T1 message");
                            logger.AssertLogContains(AssemblyResources.GetString("MSBuild.SkippingRemainingTargets"));
                            logger.AssertLogDoesntContain("Proj2 T2 message");
                            // The build should fail as the first project has an error
                            break;
                        case 2:
                            // Test case where error is in second last target but stopOnFirstFailure is false
                            logger.AssertLogContains("Proj2 T1 message");
                            logger.AssertLogContains("Proj2 T2 message");
                            logger.AssertLogDoesntContain(AssemblyResources.GetString("MSBuild.SkippingRemainingTargets"));
                            break;
                        // Test the cases where RunEachTargetSeparately is false. In these cases all of the targets should be submitted at once
                        case 3:
                            // Test the case where the error is in the last project and RunEachTargetSeparately = true
                            logger.AssertLogContains("Proj2 T1 message");
                            logger.AssertLogContains("Proj2 T2 message");
                            logger.AssertLogDoesntContain(AssemblyResources.GetString("MSBuild.SkippingRemainingTargets"));
                            // The build should fail as the first project has an error
                            break;
                        case 4:
                            // Test the case where the error is in the second target out of 3.
                            logger.AssertLogContains("Proj2 T1 message");
                            logger.AssertLogDoesntContain("Proj2 T2 message");
                            logger.AssertLogDoesntContain(AssemblyResources.GetString("MSBuild.SkippingRemainingTargets"));
                            // The build should fail as the first project has an error
                            break;
                        case 5:
                            // Test case where error is in second last target but stopOnFirstFailure is false
                            logger.AssertLogContains("Proj2 T1 message");
                            logger.AssertLogDoesntContain("Proj2 T2 message");
                            logger.AssertLogDoesntContain(AssemblyResources.GetString("MSBuild.SkippingRemainingTargets"));
                            break;
                    }

                    // The build should fail as the first project has an error
                    Assert.False(success, "Iteration of i:" + i + "Build Succeeded.  See 'Standard Out' tab for details.");
                }
            }
            finally
            {
                File.Delete(project1);
            }
        }

        /// <summary>
        /// Properties and Targets that use non-standard separation chars
        /// </summary>
<<<<<<< HEAD
        [Test]
=======
        [Fact]
>>>>>>> 3f8a403e
        public void PropertiesWithSeparationChars()
        {
            string projectFile1 = ObjectModelHelpers.CreateTempFileOnDisk(@"
                <Project DefaultTargets=`Build` xmlns=`msbuildnamespace` ToolsVersion='msbuilddefaulttoolsversion'>
                    <Target Name=`Build` Outputs=`|$(a)|$(b)|$(C)|$(D)|` />
                </Project>
                ");

            string projectFile2 = ObjectModelHelpers.CreateTempFileOnDisk(@"
                <Project DefaultTargets=`Build` xmlns=`msbuildnamespace` ToolsVersion=`msbuilddefaulttoolsversion`>
                    <PropertyGroup>
                        <AValues>a%3BA</AValues>
                        <BValues>b;B</BValues>
                        <CValues>c;C</CValues>
                        <DValues>d%3BD</DValues>
                    </PropertyGroup>

                    <ItemGroup>
                        <ProjectFile Include=`" + projectFile1 + @"`>
                            <AdditionalProperties>C=$(CValues)%3BD=$(DValues)</AdditionalProperties>
                        </ProjectFile>
                    </ItemGroup>
                   
                    <Target Name=`Build` Outputs=`$(SomeOutputs)`>
                        <MSBuild Projects=`@(ProjectFile)` Targets=`Build` Properties=`a=$(AValues)%3Bb=$(BValues)` TargetAndPropertyListSeparators=`%3B`>
                            <Output TaskParameter=`TargetOutputs` PropertyName=`SomeOutputs`/>
                        </MSBuild>
                    </Target>	
                </Project>
                ");

            string parentProjectContents = @"
                <Project ToolsVersion=`msbuilddefaulttoolsversion` xmlns=`msbuildnamespace`>
                    <ItemGroup>
                        <Projects Include=`" + projectFile2 + @"` />
                    </ItemGroup>

                    <Target Name=`Build` Returns=`@(Outputs)`>
                        <MSBuild Projects=`@(Projects)`>
                            <Output TaskParameter=`TargetOutputs` ItemName=`Outputs` />
                        </MSBuild>
                    </Target>
                </Project>";

            try
            {
                ITaskItem[] projects = new ITaskItem[]
                {
                    new TaskItem(projectFile2)
                };

                Project p = ObjectModelHelpers.CreateInMemoryProject(parentProjectContents);
                ProjectInstance pi = p.CreateProjectInstance();

                IDictionary<string, TargetResult> targetOutputs;
                bool success = pi.Build(null, null, null, out targetOutputs);
                Assert.True(success); // "Build failed.  See 'Standard Out' tab for details."

                Assert.True(targetOutputs.ContainsKey("Build"));
                Assert.Equal(5, targetOutputs["Build"].Items.Length);
                Assert.Equal("|a", targetOutputs["Build"].Items[0].ItemSpec);
                Assert.Equal("A|b", targetOutputs["Build"].Items[1].ItemSpec);
                Assert.Equal("B|c", targetOutputs["Build"].Items[2].ItemSpec);
                Assert.Equal("C|d", targetOutputs["Build"].Items[3].ItemSpec);
                Assert.Equal("D|", targetOutputs["Build"].Items[4].ItemSpec);
            }
            finally
            {
                File.Delete(projectFile1);
                File.Delete(projectFile2);
            }
        }

        /// <summary>
        /// Orcas had a bug that if the target casing specified was not correct, we would still build it,
        /// but not return any target outputs!
        /// </summary>
<<<<<<< HEAD
        [Test]
=======
        [Fact]
>>>>>>> 3f8a403e
        public void TargetNameIsCaseInsensitive()
        {
            string projectFile1 = ObjectModelHelpers.CreateTempFileOnDisk(@"
                <Project DefaultTargets=`Build` xmlns=`msbuildnamespace` ToolsVersion='msbuilddefaulttoolsversion'>
                    <Target Name=`bUiLd` Outputs=`foo.out` />
                </Project>
                ");

            string projectFile2 = ObjectModelHelpers.CreateTempFileOnDisk(@"
                <Project DefaultTargets=`t` xmlns=`msbuildnamespace` ToolsVersion=`msbuilddefaulttoolsversion`>                  
                    <Target Name=`t`>
                        <MSBuild Projects=`" + projectFile1 + @"` Targets=`BUILD`>
                            <Output TaskParameter=`TargetOutputs` ItemName=`out`/>
                        </MSBuild>
                        <Message Text=`[@(out)]`/>
                    </Target>	
                </Project>
                ");

            try
            {
                Project project = new Project(projectFile2);
                MockLogger logger = new MockLogger();

                project.Build(logger);

                logger.AssertLogContains("[foo.out]");
            }
            finally
            {
                File.Delete(projectFile1);
                File.Delete(projectFile2);
            }
        }
    }
}<|MERGE_RESOLUTION|>--- conflicted
+++ resolved
@@ -1,31 +1,16 @@
-﻿// Copyright (c) Microsoft. All rights reserved.
+// Copyright (c) Microsoft. All rights reserved.
 // Licensed under the MIT license. See LICENSE file in the project root for full license information.
 
 using System;
 using System.Collections.Generic;
-<<<<<<< HEAD
 using System.IO;
 
-=======
->>>>>>> 3f8a403e
 using Microsoft.Build.Evaluation;
 using Microsoft.Build.Execution;
 using Microsoft.Build.Framework;
 using Microsoft.Build.Shared;
 using Microsoft.Build.Utilities;
 
-<<<<<<< HEAD
-using NUnit.Framework;
-
-namespace Microsoft.Build.UnitTests
-{
-    [TestFixture]
-    sealed public class MSBuildTask_Tests
-    {
-        [SetUp]
-        public void SetUp()
-=======
-using Microsoft.Build.Shared;
 using Xunit;
 
 namespace Microsoft.Build.UnitTests
@@ -33,17 +18,11 @@
     sealed public class MSBuildTask_Tests : IDisposable
     {
         public MSBuildTask_Tests()
->>>>>>> 3f8a403e
         {
             ProjectCollection.GlobalProjectCollection.UnloadAllProjects();
         }
 
-<<<<<<< HEAD
-        [TearDown]
-        public void TearDown()
-=======
         public void Dispose()
->>>>>>> 3f8a403e
         {
             ProjectCollection.GlobalProjectCollection.UnloadAllProjects();
         }
@@ -52,11 +31,7 @@
         /// If we pass in an item spec that is over the max path but it can be normalized down to something under the max path, we should still work and not
         /// throw a path too long exception
         /// </summary>
-<<<<<<< HEAD
-        [Test]
-=======
-        [Fact]
->>>>>>> 3f8a403e
+        [Fact]
         public void ProjectItemSpecTooLong()
         {
             string currentDirectory = Directory.GetCurrentDirectory();
@@ -121,11 +96,7 @@
         /// Ensure that the MSBuild task tags any output items with two pieces of metadata -- MSBuildSourceProjectFile and
         /// MSBuildSourceTargetName  -- that give an indication of where the items came from.
         /// </summary>
-<<<<<<< HEAD
-        [Test]
-=======
-        [Fact]
->>>>>>> 3f8a403e
+        [Fact]
         public void OutputItemsAreTaggedWithProjectFileAndTargetName()
         {
             string projectFile1 = ObjectModelHelpers.CreateTempFileOnDisk(@"
@@ -197,11 +168,7 @@
         /// Ensures that it is possible to call the MSBuild task with an empty Projects parameter, and it 
         /// shouldn't error, and it shouldn't try to build itself.
         /// </summary>
-<<<<<<< HEAD
-        [Test]
-=======
-        [Fact]
->>>>>>> 3f8a403e
+        [Fact]
         public void EmptyProjectsParameterResultsInNoop()
         {
             string projectContents = @"
@@ -222,11 +189,7 @@
         /// <summary>
         /// Verifies that nonexistent projects aren't normally skipped
         /// </summary>
-<<<<<<< HEAD
-        [Test]
-=======
-        [Fact]
->>>>>>> 3f8a403e
+        [Fact]
         public void NormallyDoNotSkipNonexistentProjects()
         {
             ObjectModelHelpers.DeleteTempProjectDirectory();
@@ -247,11 +210,7 @@
         /// <summary>
         /// Verifies that nonexistent projects aren't normally skipped
         /// </summary>
-<<<<<<< HEAD
-        [Test]
-=======
-        [Fact]
->>>>>>> 3f8a403e
+        [Fact]
         public void NormallyDoNotSkipNonexistentProjectsBuildInParallel()
         {
             ObjectModelHelpers.DeleteTempProjectDirectory();
@@ -274,11 +233,7 @@
         /// <summary>
         /// Verifies that nonexistent projects are skipped when requested
         /// </summary>
-<<<<<<< HEAD
-        [Test]
-=======
-        [Fact]
->>>>>>> 3f8a403e
+        [Fact]
         public void SkipNonexistentProjects()
         {
             ObjectModelHelpers.DeleteTempProjectDirectory();
@@ -315,11 +270,7 @@
         /// Verifies that nonexistent projects are skipped when requested when building in parallel.
         /// DDB # 125831
         /// </summary>
-<<<<<<< HEAD
-        [Test]
-=======
-        [Fact]
->>>>>>> 3f8a403e
+        [Fact]
         public void SkipNonexistentProjectsBuildingInParallel()
         {
             ObjectModelHelpers.DeleteTempProjectDirectory();
@@ -352,11 +303,7 @@
             Assert.False(logger.FullLog.Contains(error));
         }
 
-<<<<<<< HEAD
-        [Test]
-=======
-        [Fact]
->>>>>>> 3f8a403e
+        [Fact]
         public void LogErrorWhenBuildingVCProj()
         {
             ObjectModelHelpers.DeleteTempProjectDirectory();
@@ -403,11 +350,7 @@
         /// However, it's a situation where the project author doesn't have control over the
         /// property value and so he can't escape it himself.
         /// </summary>
-<<<<<<< HEAD
-        [Test]
-=======
-        [Fact]
->>>>>>> 3f8a403e
+        [Fact]
         public void PropertyOverridesContainSemicolon()
         {
             ObjectModelHelpers.DeleteTempProjectDirectory();
@@ -505,11 +448,7 @@
         /// <summary>
         /// Check if passing different global properites via metadata works
         /// </summary>
-<<<<<<< HEAD
-        [Test]
-=======
-        [Fact]
->>>>>>> 3f8a403e
+        [Fact]
         public void DifferentGlobalPropertiesWithDefault()
         {
             string projectFile1 = ObjectModelHelpers.CreateTempFileOnDisk(@"
@@ -578,11 +517,7 @@
         /// <summary>
         /// Check if passing different global properites via metadata works
         /// </summary>
-<<<<<<< HEAD
-        [Test]
-=======
-        [Fact]
->>>>>>> 3f8a403e
+        [Fact]
         public void DifferentGlobalPropertiesWithoutDefault()
         {
             string projectFile1 = ObjectModelHelpers.CreateTempFileOnDisk(@"
@@ -649,11 +584,7 @@
         /// <summary>
         /// Check trailing semicolons are ignored
         /// </summary>
-<<<<<<< HEAD
-        [Test]
-=======
-        [Fact]
->>>>>>> 3f8a403e
+        [Fact]
         public void VariousPropertiesToMSBuildTask()
         {
             string projectFile = null;
@@ -705,11 +636,7 @@
         /// <summary>
         /// Check if passing different global properites via metadata works
         /// </summary>
-<<<<<<< HEAD
-        [Test]
-=======
-        [Fact]
->>>>>>> 3f8a403e
+        [Fact]
         public void DifferentGlobalPropertiesWithBlanks()
         {
             string projectFile1 = ObjectModelHelpers.CreateTempFileOnDisk(@"
@@ -776,11 +703,7 @@
         /// <summary>
         /// Check if passing different global properites via metadata works
         /// </summary>
-<<<<<<< HEAD
-        [Test]
-=======
-        [Fact]
->>>>>>> 3f8a403e
+        [Fact]
         public void DifferentGlobalPropertiesInvalid()
         {
             string projectFile1 = ObjectModelHelpers.CreateTempFileOnDisk(@"
@@ -835,11 +758,7 @@
         /// <summary>
         /// Check if passing additional global properites via metadata works
         /// </summary>
-<<<<<<< HEAD
-        [Test]
-=======
-        [Fact]
->>>>>>> 3f8a403e
+        [Fact]
         public void DifferentAdditionalPropertiesWithDefault()
         {
             string projectFile1 = ObjectModelHelpers.CreateTempFileOnDisk(@"
@@ -906,11 +825,7 @@
         /// <summary>
         /// Check if passing additional global properites via metadata works
         /// </summary>
-<<<<<<< HEAD
-        [Test]
-=======
-        [Fact]
->>>>>>> 3f8a403e
+        [Fact]
         public void DifferentAdditionalPropertiesWithGlobalProperties()
         {
             string projectFile1 = ObjectModelHelpers.CreateTempFileOnDisk(@"
@@ -979,11 +894,7 @@
         /// <summary>
         /// Check if passing additional global properites via metadata works
         /// </summary>
-<<<<<<< HEAD
-        [Test]
-=======
-        [Fact]
->>>>>>> 3f8a403e
+        [Fact]
         public void DifferentAdditionalPropertiesWithoutDefault()
         {
             string projectFile1 = ObjectModelHelpers.CreateTempFileOnDisk(@"
@@ -1048,11 +959,7 @@
         /// <summary>
         /// Properties and Targets that use non-standard separation chars
         /// </summary>
-<<<<<<< HEAD
-        [Test]
-=======
-        [Fact]
->>>>>>> 3f8a403e
+        [Fact]
         public void TargetsWithSeparationChars()
         {
             string projectFile1 = ObjectModelHelpers.CreateTempFileOnDisk(@"
@@ -1111,11 +1018,7 @@
         /// The Aardvark tests which also test StopOnFirstFailure are at:
         /// qa\md\wd\DTP\MSBuild\ShippingExtensions\ShippingTasks\MSBuild\_Tst\MSBuild.StopOnFirstFailure
         /// </summary>
-<<<<<<< HEAD
-        [Test]
-=======
-        [Fact]
->>>>>>> 3f8a403e
+        [Fact]
         public void StopOnFirstFailureandBuildInParallelSingleNode()
         {
             string project1 = ObjectModelHelpers.CreateTempFileOnDisk(@"
@@ -1242,11 +1145,7 @@
         /// <summary>
         /// Verify stopOnFirstFailure with BuildInParallel override message are correctly logged when there are multiple nodes
         /// </summary>
-<<<<<<< HEAD
-        [Test]
-=======
-        [Fact]
->>>>>>> 3f8a403e
+        [Fact]
         public void StopOnFirstFailureandBuildInParallelMultipleNode()
         {
             string project1 = ObjectModelHelpers.CreateTempFileOnDisk(@"
@@ -1369,11 +1268,7 @@
         /// <summary>
         /// Test the skipping of the remaining projects. Verify the skip message is only displayed when there are projects to skip.
         /// </summary>
-<<<<<<< HEAD
-        [Test]
-=======
-        [Fact]
->>>>>>> 3f8a403e
+        [Fact]
         public void SkipRemainingProjects()
         {
             string project1 = ObjectModelHelpers.CreateTempFileOnDisk(@"
@@ -1445,11 +1340,7 @@
         /// <summary>
         /// Verify the behavior of Target execution with StopOnFirstFailure
         /// </summary>
-<<<<<<< HEAD
-        [Test]
-=======
-        [Fact]
->>>>>>> 3f8a403e
+        [Fact]
         public void TargetStopOnFirstFailureBuildInParallel()
         {
             string project1 = ObjectModelHelpers.CreateTempFileOnDisk(@"
@@ -1603,11 +1494,7 @@
         /// <summary>
         /// Properties and Targets that use non-standard separation chars
         /// </summary>
-<<<<<<< HEAD
-        [Test]
-=======
-        [Fact]
->>>>>>> 3f8a403e
+        [Fact]
         public void PropertiesWithSeparationChars()
         {
             string projectFile1 = ObjectModelHelpers.CreateTempFileOnDisk(@"
@@ -1685,11 +1572,7 @@
         /// Orcas had a bug that if the target casing specified was not correct, we would still build it,
         /// but not return any target outputs!
         /// </summary>
-<<<<<<< HEAD
-        [Test]
-=======
-        [Fact]
->>>>>>> 3f8a403e
+        [Fact]
         public void TargetNameIsCaseInsensitive()
         {
             string projectFile1 = ObjectModelHelpers.CreateTempFileOnDisk(@"
