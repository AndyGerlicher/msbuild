// Copyright (c) Microsoft. All rights reserved.
// Licensed under the MIT license. See LICENSE file in the project root for full license information.
//-----------------------------------------------------------------------
// </copyright>
// <summary>Test the logging service component</summary>
//-----------------------------------------------------------------------

using System;
using Microsoft.Build.Framework;
using Microsoft.Build.BackEnd.Logging;
using Microsoft.Build.BackEnd;
using Microsoft.Build.Logging;
using Microsoft.Build.Evaluation;
using Microsoft.Build.Execution;
using Microsoft.Build.Exceptions;
using Microsoft.Build.Shared;
using Microsoft.Build.UnitTests.BackEnd;
using System.IO;
using System.Threading;
using System.Reflection;
using System.Collections.Generic;
using Xunit;

namespace Microsoft.Build.UnitTests.Logging
{
    /// <summary>
    /// Test the logging service component
    /// </summary>
    public class LoggingService_Tests
    {
        #region Data
        /// <summary>
        /// An already instantiated and initialized service. 
        /// This is used so the host object does not need to be
        /// used in every test method.
        /// </summary>
        private LoggingService _initializedService;

        /// <summary>
        /// The event signalled when shutdown is complete.
        /// </summary>
        private ManualResetEvent _shutdownComplete = new ManualResetEvent(false);

        #endregion

        #region Setup

        /// <summary>
        /// This method is run before each test case is run.
        /// We instantiate and initialize a new logging service each time
        /// </summary>
        public LoggingService_Tests()
        {
            InitializeLoggingService();
        }

        #endregion

        #region Test BuildComponent Methods

        /// <summary>
        /// Verify the CreateLogger method create a LoggingService in both Synchronous mode
        /// and Asynchronous mode. 
        /// </summary>
        [Fact]
        public void CreateLogger()
        {
            // Generic host which has some default properties set inside of it
            IBuildComponent logServiceComponent = (IBuildComponent)LoggingService.CreateLoggingService(LoggerMode.Synchronous, 1);

            // Create a synchronous logging service and do some quick checks
            Assert.NotNull(logServiceComponent);
            LoggingService logService = (LoggingService)logServiceComponent;
            Assert.Equal(logService.LoggingMode, LoggerMode.Synchronous);
            Assert.Equal(logService.ServiceState, LoggingServiceState.Instantiated);

            // Create an asynchronous logging service
            logServiceComponent = (IBuildComponent)LoggingService.CreateLoggingService(LoggerMode.Asynchronous, 1);
            Assert.NotNull(logServiceComponent);
            logService = (LoggingService)logServiceComponent;
            Assert.Equal(logService.LoggingMode, LoggerMode.Asynchronous);
            Assert.Equal(logService.ServiceState, LoggingServiceState.Instantiated);

            // Shutdown logging thread  
            logServiceComponent.InitializeComponent(new MockHost());
            logServiceComponent.ShutdownComponent();
            Assert.Equal(logService.ServiceState, LoggingServiceState.Shutdown);
        }

        /// <summary>
        /// Test the IBuildComponent method InitializeComponent, make sure the component gets the parameters it expects
        /// </summary>
        [Fact]
        public void InitializeComponent()
        {
            IBuildComponent logServiceComponent = (IBuildComponent)LoggingService.CreateLoggingService(LoggerMode.Synchronous, 1);

            BuildParameters parameters = new BuildParameters();
            parameters.MaxNodeCount = 4;
            parameters.OnlyLogCriticalEvents = true;

            IBuildComponentHost loggingHost = new MockHost(parameters);

            // Make sure we are in the Instantiated state before initializing
            Assert.Equal(((LoggingService)logServiceComponent).ServiceState, LoggingServiceState.Instantiated);

            logServiceComponent.InitializeComponent(loggingHost);

            // Makesure that the parameters in the host are set in the logging service
            LoggingService service = (LoggingService)logServiceComponent;
            Assert.Equal(service.ServiceState, LoggingServiceState.Initialized);
            Assert.Equal(4, service.MaxCPUCount);
            Assert.True(service.OnlyLogCriticalEvents);
        }

        /// <summary>
        /// Verify the correct exception is thrown when a null Component host is passed in
        /// </summary>
        [Fact]
        public void InitializeComponentNullHost()
        {
            Assert.Throws<InternalErrorException>(() =>
            {
                IBuildComponent logServiceComponent = (IBuildComponent)LoggingService.CreateLoggingService(LoggerMode.Synchronous, 1);
                logServiceComponent.InitializeComponent(null);
            }
           );
        }
        /// <summary>
        /// Verify an exception is thrown if in itialized is called after the service has been shutdown
        /// </summary>
        [Fact]
        public void InitializeComponentAfterShutdown()
        {
            Assert.Throws<InternalErrorException>(() =>
            {
                _initializedService.ShutdownComponent();
                _initializedService.InitializeComponent(new MockHost());
            }
           );
        }
        /// <summary>
        /// Verify the correct exceptions are thrown if the loggers crash
        /// when they are shutdown
        /// </summary>
        [Fact]
        public void ShutDownComponentExceptionsInForwardingLogger()
        {
            // Cause a logger exception in the shutdown of the logger
            string className = "Microsoft.Build.UnitTests.Logging.LoggingService_Tests+ShutdownLoggerExceptionFL";
            Type exceptionType = typeof(LoggerException);
            VerifyShutdownExceptions(null, className, exceptionType);
            Assert.Equal(_initializedService.ServiceState, LoggingServiceState.Shutdown);

            // Cause a general exception which should result in an InternalLoggerException
            className = "Microsoft.Build.UnitTests.Logging.LoggingService_Tests+ShutdownGeneralExceptionFL";
            exceptionType = typeof(InternalLoggerException);
            VerifyShutdownExceptions(null, className, exceptionType);
            Assert.Equal(_initializedService.ServiceState, LoggingServiceState.Shutdown);

#if FEATURE_VARIOUS_EXCEPTIONS
            // Cause a StackOverflow exception in the shutdown of the logger
            // this kind of exception should not be caught
            className = "Microsoft.Build.UnitTests.Logging.LoggingService_Tests+ShutdownStackoverflowExceptionFL";
            exceptionType = typeof(StackOverflowException);
            VerifyShutdownExceptions(null, className, exceptionType);
#endif

            Assert.Equal(_initializedService.ServiceState, LoggingServiceState.Shutdown);
        }

        /// <summary>
        /// Verify the correct exceptions are thrown when ILoggers
        /// throw exceptions during shutdown
        /// </summary>
        [Fact]
        public void ShutDownComponentExceptionsInLogger()
        {
            LoggerThrowException logger = new LoggerThrowException(true, false, new LoggerException("Hello"));
            VerifyShutdownExceptions(logger, null, typeof(LoggerException));

            logger = new LoggerThrowException(true, false, new Exception("boo"));
            VerifyShutdownExceptions(logger, null, typeof(InternalLoggerException));

#if FEATURE_VARIOUS_EXCEPTIONS
            logger = new LoggerThrowException(true, false, new StackOverflowException());
            VerifyShutdownExceptions(logger, null, typeof(StackOverflowException));
#endif

            Assert.Equal(_initializedService.ServiceState, LoggingServiceState.Shutdown);
        }

        /// <summary>
        /// Log some events on one thread and verify that even
        /// when events are being logged while shutdown is occuring 
        /// that the shutdown still completes.
        /// </summary>
        [Fact]
        public void ShutdownWaitForEvents()
        {
            // LoggingBuildComponentHost loggingHost = new LoggingBuildComponentHost();
            // loggingHost.NumberOfNodes = 2;
            // IBuildComponent logServiceComponent = LoggingService.CreateLogger(LoggerMode.Asynchronous);
            // initializedService = logServiceComponent as LoggingService;
            // shutdownComplete = new ManualResetEvent(false);
            // Thread loggingThread = new Thread(new ThreadStart(TightLoopLogEvents));
            // loggingThread.Start();
            // Give it time to log some events
            // Thread.Sleep(100);
            // initializedService.ShutdownComponent();
            // Assert.IsFalse(initializedService.LoggingQueueHasEvents);
            // shutdownComplete.Set();
            // if (initializedService.ServiceState != LoggingServiceState.Shutdown)
            // {
            //    Assert.Fail();
            // }
        }

        /// <summary>
        /// Make sure an exception is thrown if shutdown is called 
        /// more than once
        /// </summary>
        [Fact]
        public void DoubleShutdown()
        {
            Assert.Throws<InternalErrorException>(() =>
            {
                _initializedService.ShutdownComponent();
                _initializedService.ShutdownComponent();
            }
           );
        }
        #endregion

        #region RegisterLogger
        /// <summary>
        /// Verify we get an exception when a null logger is passed in
        /// </summary>
        [Fact]
        public void NullLogger()
        {
            Assert.Throws<InternalErrorException>(() =>
            {
                _initializedService.RegisterLogger(null);
            }
           );
        }
        /// <summary>
        /// Verify we get an exception when we try and register a logger
        /// and the system has already shutdown
        /// </summary>
        [Fact]
        public void RegisterLoggerServiceShutdown()
        {
            Assert.Throws<InternalErrorException>(() =>
            {
                _initializedService.ShutdownComponent();
                RegularILogger regularILogger = new RegularILogger();
                _initializedService.RegisterLogger(regularILogger);
            }
           );
        }
        /// <summary>
        /// Verify a logger exception when initializing a logger is rethrown 
        /// as a logger exception
        /// </summary>
        [Fact]
        public void LoggerExceptionInInitialize()
        {
            Assert.Throws<LoggerException>(() =>
            {
                LoggerThrowException exceptionLogger = new LoggerThrowException(false, true, new LoggerException());
                _initializedService.RegisterLogger(exceptionLogger);
            }
           );
        }
        /// <summary>
        /// Verify a general exception when initializing a logger is wrapped 
        /// as a InternalLogger exception
        /// </summary>
        [Fact]
        public void GeneralExceptionInInitialize()
        {
            Assert.Throws<InternalLoggerException>(() =>
            {
                LoggerThrowException exceptionLogger = new LoggerThrowException(false, true, new Exception());
                _initializedService.RegisterLogger(exceptionLogger);
            }
           );
        }
<<<<<<< HEAD
=======

#if FEATURE_VARIOUS_EXCEPTIONS
>>>>>>> 496bb6ab
        /// <summary>
        /// Verify a critical exception is not wrapped
        /// </summary>
        [Fact]
        public void ILoggerExceptionInInitialize()
        {
            Assert.Throws<StackOverflowException>(() =>
            {
                LoggerThrowException exceptionLogger = new LoggerThrowException(false, true, new StackOverflowException());
                _initializedService.RegisterLogger(exceptionLogger);
            }
           );
        }
<<<<<<< HEAD
=======
#endif

>>>>>>> 496bb6ab
        /// <summary>
        /// Register an good Logger and verify it was registered.
        /// </summary>
        [Fact]
        public void RegisterILoggerAndINodeLoggerGood()
        {
            ConsoleLogger consoleLogger = new ConsoleLogger();
            RegularILogger regularILogger = new RegularILogger();
            Assert.True(_initializedService.RegisterLogger(consoleLogger));
            Assert.True(_initializedService.RegisterLogger(regularILogger));
            Assert.NotNull(_initializedService.RegisteredLoggerTypeNames);

            // Should have 2 central loggers and 1 forwarding logger
            Assert.Equal(3, _initializedService.RegisteredLoggerTypeNames.Count);
            Assert.True(_initializedService.RegisteredLoggerTypeNames.Contains("Microsoft.Build.BackEnd.Logging.CentralForwardingLogger"));
            Assert.True(_initializedService.RegisteredLoggerTypeNames.Contains("Microsoft.Build.UnitTests.Logging.LoggingService_Tests+RegularILogger"));
            Assert.True(_initializedService.RegisteredLoggerTypeNames.Contains("Microsoft.Build.Logging.ConsoleLogger"));

            // Should have 1 event sink
            Assert.NotNull(_initializedService.RegisteredSinkNames);
            Assert.Equal(1, _initializedService.RegisteredSinkNames.Count);
        }

        /// <summary>
        /// Try and register the same logger multiple times
        /// </summary>
        [Fact]
        public void RegisterDuplicateLogger()
        {
            ConsoleLogger consoleLogger = new ConsoleLogger();
            RegularILogger regularILogger = new RegularILogger();
            Assert.True(_initializedService.RegisterLogger(consoleLogger));
            Assert.False(_initializedService.RegisterLogger(consoleLogger));
            Assert.True(_initializedService.RegisterLogger(regularILogger));
            Assert.False(_initializedService.RegisterLogger(regularILogger));
            Assert.NotNull(_initializedService.RegisteredLoggerTypeNames);

            Assert.Equal(3, _initializedService.RegisteredLoggerTypeNames.Count);
            Assert.True(_initializedService.RegisteredLoggerTypeNames.Contains("Microsoft.Build.BackEnd.Logging.CentralForwardingLogger"));
            Assert.True(_initializedService.RegisteredLoggerTypeNames.Contains("Microsoft.Build.UnitTests.Logging.LoggingService_Tests+RegularILogger"));
            Assert.True(_initializedService.RegisteredLoggerTypeNames.Contains("Microsoft.Build.Logging.ConsoleLogger"));

            // Should have 1 event sink
            Assert.NotNull(_initializedService.RegisteredSinkNames);
            Assert.Equal(1, _initializedService.RegisteredSinkNames.Count);
        }

        #endregion

        #region RegisterDistributedLogger
        /// <summary>
        /// Verify we get an exception when a null logger forwarding logger is passed in
        /// </summary>
        [Fact]
        public void NullForwardingLogger()
        {
            Assert.Throws<InternalErrorException>(() =>
            {
                _initializedService.RegisterDistributedLogger(null, null);
            }
           );
        }
        /// <summary>
        /// Verify we get an exception when we try and register a distributed logger
        /// and the system has already shutdown
        /// </summary>
        [Fact]
        public void RegisterDistributedLoggerServiceShutdown()
        {
<<<<<<< HEAD
            Assert.Throws<InternalErrorException>(() =>
            {
                _initializedService.ShutdownComponent();
                string className = "Microsoft.Build.Logging.ConfigurableForwardingLogger";
                LoggerDescription description = CreateLoggerDescription(className, Assembly.GetAssembly(typeof(ProjectCollection)).FullName, true);
                _initializedService.RegisterDistributedLogger(null, description);
            }
           );
=======
            _initializedService.ShutdownComponent();
            string className = "Microsoft.Build.Logging.ConfigurableForwardingLogger";
#if FEATURE_ASSEMBLY_LOCATION
            LoggerDescription description = CreateLoggerDescription(className, Assembly.GetAssembly(typeof(ProjectCollection)).FullName, true);
#else
            LoggerDescription description = CreateLoggerDescription(className, typeof(ProjectCollection).GetTypeInfo().Assembly.FullName, true);
#endif
            _initializedService.RegisterDistributedLogger(null, description);
>>>>>>> 496bb6ab
        }
        /// <summary>
        /// Register both a good central logger and a good forwarding logger
        /// </summary>
        [Fact]
        public void RegisterGoodDistributedAndCentralLogger()
        {
            string configurableClassName = "Microsoft.Build.Logging.ConfigurableForwardingLogger";
            string distributedClassName = "Microsoft.Build.Logging.DistributedFileLogger";
#if FEATURE_ASSEMBLY_LOCATION
            LoggerDescription configurableDescription = CreateLoggerDescription(configurableClassName, Assembly.GetAssembly(typeof(ProjectCollection)).FullName, true);
            LoggerDescription distributedDescription = CreateLoggerDescription(distributedClassName, Assembly.GetAssembly(typeof(ProjectCollection)).FullName, true);
#else
            LoggerDescription configurableDescription = CreateLoggerDescription(configurableClassName, typeof(ProjectCollection).GetTypeInfo().Assembly.FullName, true);
            LoggerDescription distributedDescription = CreateLoggerDescription(distributedClassName, typeof(ProjectCollection).GetTypeInfo().Assembly.FullName, true);
#endif

            DistributedFileLogger fileLogger = new DistributedFileLogger();
            RegularILogger regularILogger = new RegularILogger();
            Assert.True(_initializedService.RegisterDistributedLogger(regularILogger, configurableDescription));
            Assert.True(_initializedService.RegisterDistributedLogger(null, distributedDescription));
            Assert.NotNull(_initializedService.RegisteredLoggerTypeNames);

            // Should have 2 central loggers and 2 forwarding logger
            Assert.Equal(4, _initializedService.RegisteredLoggerTypeNames.Count);
            Assert.True(_initializedService.RegisteredLoggerTypeNames.Contains("Microsoft.Build.Logging.ConfigurableForwardingLogger"));
            Assert.True(_initializedService.RegisteredLoggerTypeNames.Contains("Microsoft.Build.UnitTests.Logging.LoggingService_Tests+RegularILogger"));
            Assert.True(_initializedService.RegisteredLoggerTypeNames.Contains("Microsoft.Build.Logging.DistributedFileLogger"));
            Assert.True(_initializedService.RegisteredLoggerTypeNames.Contains("Microsoft.Build.BackEnd.Logging.NullCentralLogger"));

            // Should have 2 event sink
            Assert.NotNull(_initializedService.RegisteredSinkNames);
            Assert.Equal(2, _initializedService.RegisteredSinkNames.Count);
            Assert.Equal(2, _initializedService.LoggerDescriptions.Count);
        }

        /// <summary>
        /// Have a one forwarding logger which forwards build started and finished and have one which does not and a regular logger. Expect the central loggers to all get 
        /// one build started and one build finished event only.
        /// </summary>
        [Fact]
        public void RegisterGoodDistributedAndCentralLoggerTestBuildStartedFinished()
        {
            string configurableClassNameA = "Microsoft.Build.Logging.ConfigurableForwardingLogger";
            string configurableClassNameB = "Microsoft.Build.Logging.ConfigurableForwardingLogger";

#if FEATURE_ASSEMBLY_LOCATION
            LoggerDescription configurableDescriptionA = CreateLoggerDescription(configurableClassNameA, Assembly.GetAssembly(typeof(ProjectCollection)).FullName, true);
            LoggerDescription configurableDescriptionB = CreateLoggerDescription(configurableClassNameB, Assembly.GetAssembly(typeof(ProjectCollection)).FullName, true);
#else
            LoggerDescription configurableDescriptionA = CreateLoggerDescription(configurableClassNameA, typeof(ProjectCollection).GetTypeInfo().Assembly.FullName, true);
            LoggerDescription configurableDescriptionB = CreateLoggerDescription(configurableClassNameB, typeof(ProjectCollection).GetTypeInfo().Assembly.FullName, true);
#endif

            RegularILogger regularILoggerA = new RegularILogger();
            RegularILogger regularILoggerB = new RegularILogger();
            RegularILogger regularILoggerC = new RegularILogger();
            Assert.True(_initializedService.RegisterDistributedLogger(regularILoggerA, configurableDescriptionA));
            Assert.True(_initializedService.RegisterDistributedLogger(regularILoggerB, configurableDescriptionB));
            Assert.True(_initializedService.RegisterLogger(regularILoggerC));
            Assert.NotNull(_initializedService.RegisteredLoggerTypeNames);

            _initializedService.LogBuildStarted();
            Assert.Equal(1, regularILoggerA.BuildStartedCount);
            Assert.Equal(1, regularILoggerB.BuildStartedCount);
            Assert.Equal(1, regularILoggerC.BuildStartedCount);

            _initializedService.LogBuildFinished(true);
            Assert.Equal(1, regularILoggerA.BuildFinishedCount);
            Assert.Equal(1, regularILoggerB.BuildFinishedCount);
            Assert.Equal(1, regularILoggerC.BuildFinishedCount);

            // Make sure if we call build started again we only get one other build started event. 
            _initializedService.LogBuildStarted();
            Assert.Equal(2, regularILoggerA.BuildStartedCount);
            Assert.Equal(2, regularILoggerB.BuildStartedCount);
            Assert.Equal(2, regularILoggerC.BuildStartedCount);

            // Make sure if we call build started again we only get one other build started event. 
            _initializedService.LogBuildFinished(true);
            Assert.Equal(2, regularILoggerA.BuildFinishedCount);
            Assert.Equal(2, regularILoggerB.BuildFinishedCount);
            Assert.Equal(2, regularILoggerC.BuildFinishedCount);
        }

        /// <summary>
        /// Try and register a duplicate central logger
        /// </summary>
        [Fact]
        public void RegisterDuplicateCentralLogger()
        {
            string className = "Microsoft.Build.Logging.ConfigurableForwardingLogger";
#if FEATURE_ASSEMBLY_LOCATION
            LoggerDescription description = CreateLoggerDescription(className, Assembly.GetAssembly(typeof(ProjectCollection)).FullName, true);
#else
            LoggerDescription description = CreateLoggerDescription(className, typeof(ProjectCollection).GetTypeInfo().Assembly.FullName, true);
#endif

            RegularILogger regularILogger = new RegularILogger();
            Assert.True(_initializedService.RegisterDistributedLogger(regularILogger, description));
            Assert.False(_initializedService.RegisterDistributedLogger(regularILogger, description));

            // Should have 2 central loggers and 1 forwarding logger
            Assert.Equal(2, _initializedService.RegisteredLoggerTypeNames.Count);
            Assert.True(_initializedService.RegisteredLoggerTypeNames.Contains("Microsoft.Build.Logging.ConfigurableForwardingLogger"));
            Assert.True(_initializedService.RegisteredLoggerTypeNames.Contains("Microsoft.Build.UnitTests.Logging.LoggingService_Tests+RegularILogger"));

            // Should have 1 sink
            Assert.NotNull(_initializedService.RegisteredSinkNames);
            Assert.Equal(1, _initializedService.RegisteredSinkNames.Count);
            Assert.Equal(1, _initializedService.LoggerDescriptions.Count);
        }

        /// <summary>
        /// Try and register a duplicate Forwarding logger
        /// </summary>
        [Fact]
        public void RegisterDuplicateForwardingLoggerLogger()
        {
            string className = "Microsoft.Build.Logging.ConfigurableForwardingLogger";
#if FEATURE_ASSEMBLY_LOCATION
            LoggerDescription description = CreateLoggerDescription(className, Assembly.GetAssembly(typeof(ProjectCollection)).FullName, true);
#else
            LoggerDescription description = CreateLoggerDescription(className, typeof(ProjectCollection).GetTypeInfo().Assembly.FullName, true);
#endif

            RegularILogger regularILogger = new RegularILogger();
            Assert.True(_initializedService.RegisterDistributedLogger(regularILogger, description));
            Assert.True(_initializedService.RegisterDistributedLogger(null, description));
            Assert.Equal(4, _initializedService.RegisteredLoggerTypeNames.Count);

            // Verify there are two versions in the type names, one for each description
            int countForwardingLogger = 0;
            foreach (string loggerName in _initializedService.RegisteredLoggerTypeNames)
            {
                if (String.Compare("Microsoft.Build.Logging.ConfigurableForwardingLogger", loggerName, StringComparison.OrdinalIgnoreCase) == 0)
                {
                    countForwardingLogger++;
                }
            }

            Assert.Equal(2, countForwardingLogger);
            Assert.True(_initializedService.RegisteredLoggerTypeNames.Contains("Microsoft.Build.BackEnd.Logging.NullCentralLogger"));
            Assert.True(_initializedService.RegisteredLoggerTypeNames.Contains("Microsoft.Build.UnitTests.Logging.LoggingService_Tests+RegularILogger"));

            // Should have 2 sink
            Assert.NotNull(_initializedService.RegisteredSinkNames);
            Assert.Equal(2, _initializedService.RegisteredSinkNames.Count);
            Assert.Equal(2, _initializedService.LoggerDescriptions.Count);
        }

        #endregion

        #region RegisterLoggerDescriptions
        /// <summary>
        /// Verify we get an exception when a null description collection is passed in
        /// </summary>
        [Fact]
        public void NullDescriptionCollection()
        {
            Assert.Throws<InternalErrorException>(() =>
            {
                _initializedService.InitializeNodeLoggers(null, new EventSourceSink(), 3);
            }
           );
        }
        /// <summary>
        /// Verify we get an exception when an empty description collection is passed in
        /// </summary>
        [Fact]
        public void EmptyDescriptionCollection()
        {
            Assert.Throws<InternalErrorException>(() =>
            {
                _initializedService.InitializeNodeLoggers(new List<LoggerDescription>(), new EventSourceSink(), 3);
            }
           );
        }
        /// <summary>
        /// Verify we get an exception when we try and register a description and the component has already shutdown
        /// </summary>
        [Fact]
        public void NullForwardingLoggerSink()
        {
<<<<<<< HEAD
            Assert.Throws<InternalErrorException>(() =>
            {
                string className = "Microsoft.Build.Logging.ConfigurableForwardingLogger";
                LoggerDescription description = CreateLoggerDescription(className, Assembly.GetAssembly(typeof(ProjectCollection)).FullName, true);
                _initializedService.ShutdownComponent();
                List<LoggerDescription> tempList = new List<LoggerDescription>();
                tempList.Add(description);
                _initializedService.InitializeNodeLoggers(tempList, new EventSourceSink(), 2);
            }
           );
=======
            string className = "Microsoft.Build.Logging.ConfigurableForwardingLogger";
#if FEATURE_ASSEMBLY_LOCATION
            LoggerDescription description = CreateLoggerDescription(className, Assembly.GetAssembly(typeof(ProjectCollection)).FullName, true);
#else
            LoggerDescription description = CreateLoggerDescription(className, typeof(ProjectCollection).GetTypeInfo().Assembly.FullName, true);
#endif
            _initializedService.ShutdownComponent();
            List<LoggerDescription> tempList = new List<LoggerDescription>();
            tempList.Add(description);
            _initializedService.InitializeNodeLoggers(tempList, new EventSourceSink(), 2);
>>>>>>> 496bb6ab
        }
        /// <summary>
        /// Register both a good central logger and a good forwarding logger
        /// </summary>
        [Fact]
        public void RegisterGoodDiscriptions()
        {
            string configurableClassName = "Microsoft.Build.Logging.ConfigurableForwardingLogger";
            string distributedClassName = "Microsoft.Build.BackEnd.Logging.CentralForwardingLogger";
            EventSourceSink sink = new EventSourceSink();
            EventSourceSink sink2 = new EventSourceSink();
            List<LoggerDescription> loggerDescriptions = new List<LoggerDescription>();
#if FEATURE_ASSEMBLY_LOCATION
            loggerDescriptions.Add(CreateLoggerDescription(configurableClassName, Assembly.GetAssembly(typeof(ProjectCollection)).FullName, true));
            loggerDescriptions.Add(CreateLoggerDescription(distributedClassName, Assembly.GetAssembly(typeof(ProjectCollection)).FullName, true));
#else
            loggerDescriptions.Add(CreateLoggerDescription(configurableClassName, typeof(ProjectCollection).GetTypeInfo().Assembly.FullName, true));
            loggerDescriptions.Add(CreateLoggerDescription(distributedClassName, typeof(ProjectCollection).GetTypeInfo().Assembly.FullName, true));
#endif

            // Register some descriptions with a sink
            _initializedService.InitializeNodeLoggers(loggerDescriptions, sink, 1);

            // Register the same descriptions with another sink (so we can see that another sink was added)
            _initializedService.InitializeNodeLoggers(loggerDescriptions, sink2, 1);

            // Register the descriptions again with the same sink so we can verify that another sink was not created
            _initializedService.InitializeNodeLoggers(loggerDescriptions, sink, 1);

            Assert.NotNull(_initializedService.RegisteredLoggerTypeNames);

            // Should have 6 forwarding logger. three of each type
            Assert.Equal(6, _initializedService.RegisteredLoggerTypeNames.Count);
            Assert.True(_initializedService.RegisteredLoggerTypeNames.Contains("Microsoft.Build.Logging.ConfigurableForwardingLogger"));
            Assert.True(_initializedService.RegisteredLoggerTypeNames.Contains("Microsoft.Build.BackEnd.Logging.CentralForwardingLogger"));

            int countForwardingLogger = 0;
            foreach (string loggerName in _initializedService.RegisteredLoggerTypeNames)
            {
                if (String.Compare("Microsoft.Build.Logging.ConfigurableForwardingLogger", loggerName, StringComparison.OrdinalIgnoreCase) == 0)
                {
                    countForwardingLogger++;
                }
            }

            // Should be 3, one for each call to RegisterLoggerDescriptions
            Assert.Equal(3, countForwardingLogger);

            countForwardingLogger = 0;
            foreach (string loggerName in _initializedService.RegisteredLoggerTypeNames)
            {
                if (String.Compare("Microsoft.Build.BackEnd.Logging.CentralForwardingLogger", loggerName, StringComparison.OrdinalIgnoreCase) == 0)
                {
                    countForwardingLogger++;
                }
            }

            // Should be 3, one for each call to RegisterLoggerDescriptions
            Assert.Equal(3, countForwardingLogger);

            // Should have 2 event sink
            Assert.NotNull(_initializedService.RegisteredSinkNames);
            Assert.Equal(2, _initializedService.RegisteredSinkNames.Count);

            // There should not be any (this method is to be called on a child node)
            Assert.Equal(0, _initializedService.LoggerDescriptions.Count);
        }

        /// <summary>
        /// Try and register a duplicate central logger
        /// </summary>
        [Fact]
        public void RegisterDuplicateDistributedCentralLogger()
        {
            string className = "Microsoft.Build.Logging.ConfigurableForwardingLogger";
#if FEATURE_ASSEMBLY_LOCATION
            LoggerDescription description = CreateLoggerDescription(className, Assembly.GetAssembly(typeof(ProjectCollection)).FullName, true);
#else
            LoggerDescription description = CreateLoggerDescription(className, typeof(ProjectCollection).GetTypeInfo().Assembly.FullName, true);
#endif

            RegularILogger regularILogger = new RegularILogger();
            Assert.True(_initializedService.RegisterDistributedLogger(regularILogger, description));
            Assert.False(_initializedService.RegisterDistributedLogger(regularILogger, description));

            // Should have 2 central loggers and 1 forwarding logger
            Assert.Equal(2, _initializedService.RegisteredLoggerTypeNames.Count);
            Assert.True(_initializedService.RegisteredLoggerTypeNames.Contains("Microsoft.Build.Logging.ConfigurableForwardingLogger"));
            Assert.True(_initializedService.RegisteredLoggerTypeNames.Contains("Microsoft.Build.UnitTests.Logging.LoggingService_Tests+RegularILogger"));

            // Should have 1 sink
            Assert.NotNull(_initializedService.RegisteredSinkNames);
            Assert.Equal(1, _initializedService.RegisteredSinkNames.Count);
            Assert.Equal(1, _initializedService.LoggerDescriptions.Count);
        }
        #endregion

        #region Test Properties
        /// <summary>
        /// Verify the getters and setters for the properties work.
        /// </summary>
        [Fact]
        public void Properties()
        {
            // Test OnlyLogCriticalEvents
            LoggingService loggingService = (LoggingService)LoggingService.CreateLoggingService(LoggerMode.Synchronous, 1);
            Assert.False(loggingService.OnlyLogCriticalEvents); // "Expected only log critical events to be false"
            loggingService.OnlyLogCriticalEvents = true;
            Assert.True(loggingService.OnlyLogCriticalEvents); // "Expected only log critical events to be true"

            // Test LoggingMode
            Assert.Equal(loggingService.LoggingMode, LoggerMode.Synchronous); // "Expected Logging mode to be Synchronous"

            // Test LoggerDescriptions
            Assert.Equal(0, loggingService.LoggerDescriptions.Count); // "Expected LoggerDescriptions to be empty"

            // Test Number of InitialNodes
            Assert.Equal(1, loggingService.MaxCPUCount);
            loggingService.MaxCPUCount = 5;
            Assert.Equal(5, loggingService.MaxCPUCount);
        }

        #endregion

        #region PacketHandling Tests
        /// <summary>
        /// Verify how a null packet is handled. There should be an InternalErrorException thrown
        /// </summary>
        [Fact]
        public void NullPacketReceived()
        {
            Assert.Throws<InternalErrorException>(() =>
            {
                LoggingService loggingService = (LoggingService)LoggingService.CreateLoggingService(LoggerMode.Synchronous, 1);
                loggingService.PacketReceived(1, null);
            }
           );
        }
        /// <summary>
        /// Verify when a non logging packet is received. 
        /// An invalid operation should be thrown
        /// </summary>
        [Fact]
        public void NonLoggingPacketPacketReceived()
        {
            Assert.Throws<InternalErrorException>(() =>
            {
                LoggingService loggingService = (LoggingService)LoggingService.CreateLoggingService(LoggerMode.Synchronous, 1);
                NonLoggingPacket packet = new NonLoggingPacket();
                loggingService.PacketReceived(1, packet);
            }
           );
        }
        /// <summary>
        /// Verify when a logging packet is received the build event is 
        /// properly passed to ProcessLoggingEvent
        /// An invalid operation should be thrown
        /// </summary>
        [Fact]
        public void LoggingPacketReceived()
        {
            LoggingServicesLogMethod_Tests.ProcessBuildEventHelper loggingService = (LoggingServicesLogMethod_Tests.ProcessBuildEventHelper)LoggingServicesLogMethod_Tests.ProcessBuildEventHelper.CreateLoggingService(LoggerMode.Synchronous, 1);
            BuildMessageEventArgs messageEvent = new BuildMessageEventArgs("MyMessage", "HelpKeyword", "Sender", MessageImportance.High);
            LogMessagePacket packet = new LogMessagePacket(new KeyValuePair<int, BuildEventArgs>(1, messageEvent));
            loggingService.PacketReceived(1, packet);

            BuildMessageEventArgs messageEventFromPacket = loggingService.ProcessedBuildEvent as BuildMessageEventArgs;
            Assert.NotNull(messageEventFromPacket);
            Assert.Equal(messageEventFromPacket, messageEvent); // "Expected messages to match"
        }

        #endregion

        #region PrivateMethods

        /// <summary>
        /// Instantiate and Initialize a new loggingService. 
        /// This is used by the test setup method to create 
        /// a new logging service before each test.
        /// </summary>
        private void InitializeLoggingService()
        {
            BuildParameters parameters = new BuildParameters();
            parameters.MaxNodeCount = 2;
            MockHost mockHost = new MockHost(parameters);

            IBuildComponent logServiceComponent = (IBuildComponent)LoggingService.CreateLoggingService(LoggerMode.Synchronous, 1);
            logServiceComponent.InitializeComponent(mockHost);
            _initializedService = logServiceComponent as LoggingService;
        }

        /// <summary>
        /// Log a message every 10ms, this is used to verify 
        /// the shutdown is not waiting forever for events as it 
        /// shutsdown.
        /// </summary>
        private void TightLoopLogEvents()
        {
            while (!_shutdownComplete.WaitOne(10))
            {
                _initializedService.LogBuildEvent(new BuildMessageEventArgs("Message", "Help", "Sender", MessageImportance.High));
            }
        }

        /// <summary>
        /// Register the correct logger and then call the shutdownComponent method. 
        /// This will call shutdown on the loggers, we should expect to see certain exceptions.
        /// </summary>
        /// <param name="logger">Logger to register, this will only be used if className is null</param>
        /// <param name="className">ClassName to instantiate a new distributed logger</param>
        /// <param name="expectedExceptionType">Exception type which is expected to be thrown</param>
        private void VerifyShutdownExceptions(ILogger logger, string className, Type expectedExceptionType)
        {
            InitializeLoggingService();
            if (className != null)
            {
#if FEATURE_ASSEMBLY_LOCATION
                Assembly thisAssembly = Assembly.GetAssembly(typeof(LoggingService_Tests));
#else
                Assembly thisAssembly = typeof(LoggingService_Tests).GetTypeInfo().Assembly;
#endif
                string loggerAssemblyName = thisAssembly.FullName;
                LoggerDescription centralLoggerDescrption = CreateLoggerDescription(className, loggerAssemblyName, true);
                _initializedService.RegisterDistributedLogger(null, centralLoggerDescrption);
            }
            else
            {
                _initializedService.RegisterLogger(logger);
            }

            try
            {
                _initializedService.ShutdownComponent();
                Assert.True(false, "No Exceptions Generated");
            }
            catch (Exception e)
            {
                if (e.GetType() != expectedExceptionType)
                {
                    Assert.True(false, "Expected a " + expectedExceptionType + " but got a " + e.GetType() + " Stack:" + e.ToString());
                }
            }
        }

        /// <summary>
        /// Create a logger description from the class name and logger assembly
        /// This is used in any test which needs to register a distributed logger.
        /// </summary>
        /// <param name="loggerClassName">Fully qualified class name (dont for get ParentClass+Nestedclass, if nested)</param>
        /// <param name="loggerAssemblyName">Assembly name which contains class</param>
        /// <returns>A logger description which can be registered</returns>
        private LoggerDescription CreateLoggerDescription(string loggerClassName, string loggerAssemblyName, bool forwardAllEvents)
        {
            string eventsToForward = "CustomEvent";

            if (forwardAllEvents == true)
            {
                eventsToForward = "BuildStartedEvent;BuildFinishedEvent;ProjectStartedEvent;ProjectFinishedEvent;TargetStartedEvent;TargetFinishedEvent;TaskStartedEvent;TaskFinishedEvent;ErrorEvent;WarningEvent;HighMessageEvent;NormalMessageEvent;LowMessageEvent;CustomEvent;CommandLine";
            }

            LoggerDescription centralLoggerDescrption = new LoggerDescription
                                                                             (
                                                                              loggerClassName,
                                                                              loggerAssemblyName,
                                                                              null /*Not needed as we are loading from current assembly*/,
                                                                              eventsToForward,
                                                                              LoggerVerbosity.Diagnostic /*Not used, but the spirit of the logger is to forward everything so this is the most appropriate verbosity */
                                                                             );
            return centralLoggerDescrption;
        }
        #endregion

        #region HelperClasses

        /// <summary>
        /// A forwarding logger which will throw an exception
        /// </summary>
        public class BaseFLThrowException : LoggerThrowException, IForwardingLogger
        {
            #region Constructor

            /// <summary>
            /// Create a forwarding logger which will throw an exception on initialize or shutdown
            /// </summary>
            /// <param name="throwOnShutdown">Throw exception on shutdown</param>
            /// <param name="throwOnInitialize">Throw exception on initialize</param>
            /// <param name="exception">Exception to throw</param>
            internal BaseFLThrowException(bool throwOnShutdown, bool throwOnInitialize, Exception exception)
                : base(throwOnShutdown, throwOnInitialize, exception)
            {
            }
            #endregion

            #region IForwardingLogger Members

            /// <summary>
            /// Not used, implmented due to interface
            /// </summary>
            /// <value>Notused</value>
            public IEventRedirector BuildEventRedirector
            {
                get;
                set;
            }

            /// <summary>
            /// Not used, implemented due to interface
            /// </summary>
            /// <value>Not used</value>
            public int NodeId
            {
                get;
                set;
            }

            #endregion
        }

        /// <summary>
        /// Forwarding logger which throws a logger exception in the shutdown method.
        /// This is to test the logging service exception handling.
        /// </summary>
        public class ShutdownLoggerExceptionFL : BaseFLThrowException
        {
            /// <summary>
            /// Create a logger which will throw a logger exception 
            /// in the shutdown method
            /// </summary>
            public ShutdownLoggerExceptionFL()
                : base(true, false, new LoggerException("Hello"))
            {
            }
        }

        /// <summary>
        /// Forwarding logger which will throw a general exception in the shutdown method
        /// This is used to test the logging service shutdown handling method.
        /// </summary>
        public class ShutdownGeneralExceptionFL : BaseFLThrowException
        {
            /// <summary>
            /// Create a logger which logs a general exception in the shutdown method
            /// </summary>
            public ShutdownGeneralExceptionFL()
                : base(true, false, new Exception("Hello"))
            {
            }
        }

#if FEATURE_VARIOUS_EXCEPTIONS
        /// <summary>
        /// Forwarding logger which will throw a StackOverflowException 
        /// in the shutdown method. This is to test the shutdown exception handling
        /// </summary>
        public class ShutdownStackoverflowExceptionFL : BaseFLThrowException
        {
            /// <summary>
            /// Create a logger which will throw a StackOverflow exception
            /// in the shutdown method.
            /// </summary>
            public ShutdownStackoverflowExceptionFL()
                : base(true, false, new StackOverflowException())
            {
            }
        }
#endif

        /// <summary>
        /// Logger which can throw a defined exception in the initialize or shutdown methods
        /// </summary>
        public class LoggerThrowException : INodeLogger
        {
            #region Constructor

            /// <summary>
            /// Constructor to tell the logger when to throw an exception and what excetption 
            /// to throw
            /// </summary>
            /// <param name="throwOnShutdown">True, throw the exception when shutdown is called</param>
            /// <param name="throwOnInitialize">True, throw the exception when Initialize is called</param>
            /// <param name="exception">The exception to throw</param>
            internal LoggerThrowException(bool throwOnShutdown, bool throwOnInitialize, Exception exception)
            {
                ExceptionToThrow = exception;
                ThrowExceptionOnShutdown = throwOnShutdown;
                ThrowExceptionOnInitialize = throwOnInitialize;
            }
            #endregion

            #region Propeties

            /// <summary>
            /// Not used, implemented due to ILoggerInterface
            /// </summary>
            /// <value>Not used</value>
            public LoggerVerbosity Verbosity
            {
                get;
                set;
            }

            /// <summary>
            /// Not used, implemented due to ILoggerInterface
            /// </summary>
            /// <value>Not used</value>
            public string Parameters
            {
                get;
                set;
            }

            /// <summary>
            /// Should the exception be thrown on the call to shutdown
            /// </summary>
            /// <value>Not used</value>
            protected bool ThrowExceptionOnShutdown
            {
                get;
                set;
            }

            /// <summary>
            /// Should the exception be thrown on the call to initalize
            /// </summary>
            /// <value>Not used</value>
            protected bool ThrowExceptionOnInitialize
            {
                get;
                set;
            }

            /// <summary>
            /// The exception which will be thrown in shutdown or initialize
            /// </summary>
            /// <value>Not used</value>
            protected Exception ExceptionToThrow
            {
                get;
                set;
            }
            #endregion

            #region ILogger Members

            /// <summary>
            /// Initialize the logger, throw an exception 
            /// if ThrowExceptionOnInitialize is set
            /// </summary>
            /// <param name="eventSource">Not used</param>
            public void Initialize(IEventSource eventSource)
            {
                if (ThrowExceptionOnInitialize && ExceptionToThrow != null)
                {
                    throw ExceptionToThrow;
                }
            }

            /// <summary>
            /// Shutdown the logger, throw an exception if
            /// ThrowExceptionOnShutdown is set
            /// </summary>
            public void Shutdown()
            {
                if (ThrowExceptionOnShutdown && ExceptionToThrow != null)
                {
                    throw ExceptionToThrow;
                }
            }

            /// <summary>
            /// Initialize using the INodeLogger Interface
            /// </summary>
            /// <param name="eventSource">Not used</param>
            /// <param name="nodeCount">Not used</param>
            public void Initialize(IEventSource eventSource, int nodeCount)
            {
                Initialize(eventSource);
            }
            #endregion
        }

        /// <summary>
        /// Create a regular ILogger to test Registering ILoggers.
        /// </summary>
        public class RegularILogger : ILogger
        {
            #region Properties

            /// <summary>
            /// ParametersForTheLogger
            /// </summary>
            public string Parameters
            {
                get;
                set;
            }

            /// <summary>
            /// Verbosity
            /// </summary>
            public LoggerVerbosity Verbosity
            {
                get;
                set;
            }

            /// <summary>
            /// Number of times build started was logged
            /// </summary>
            internal int BuildStartedCount
            {
                get;
                set;
            }

            /// <summary>
            /// Number of times build finished was logged
            /// </summary>
            internal int BuildFinishedCount
            {
                get;
                set;
            }

            /// <summary>
            /// Initialize
            /// </summary>
            public void Initialize(IEventSource eventSource)
            {
                eventSource.AnyEventRaised +=
                        new AnyEventHandler(LoggerEventHandler);
            }

            /// <summary>
            /// DoNothing
            /// </summary>
            public void Shutdown()
            {
                // do nothing
            }

            /// <summary>
            /// Log the event
            /// </summary>
            internal void LoggerEventHandler(object sender, BuildEventArgs eventArgs)
            {
                if (eventArgs is BuildStartedEventArgs)
                {
                    ++BuildStartedCount;
                }

                if (eventArgs is BuildFinishedEventArgs)
                {
                    ++BuildFinishedCount;
                }
            }
        }

        /// <summary>
        /// Create a regular ILogger which keeps track of how many of each event were logged
        /// </summary>
        public class TestLogger : ILogger
        {
            /// <summary>
            /// Not Used
            /// </summary>
            /// <value>Not used</value>
            public LoggerVerbosity Verbosity
            {
                get;
                set;
            }

            /// <summary>
            /// Do Nothing
            /// </summary>
            /// <value>Not Used</value>
            public string Parameters
            {
                get;
                set;
            }

            /// <summary>
            /// Do Nothing
            /// </summary>
            /// <param name="eventSource">Not Used</param>
            public void Initialize(IEventSource eventSource)
            {
            }

            /// <summary>
            /// Do Nothing
            /// </summary>
            public void Shutdown()
            {
            }

            #endregion
        }

        /// <summary>
        ///  Create a non logging packet to test the packet handling code
        /// </summary>
        internal class NonLoggingPacket : INodePacket
        {
            #region Members

            /// <summary>
            /// Inform users of the class, this class is a BuildRequest packet
            /// </summary>
            public NodePacketType Type
            {
                get
                {
                    return NodePacketType.BuildRequest;
                }
            }

            /// <summary>
            /// Serialize the packet
            /// </summary>
            public void Translate(INodePacketTranslator translator)
            {
                throw new NotImplementedException();
            }

            #endregion
        }
        #endregion
    }
}<|MERGE_RESOLUTION|>--- conflicted
+++ resolved
@@ -288,11 +288,8 @@
             }
            );
         }
-<<<<<<< HEAD
-=======
 
 #if FEATURE_VARIOUS_EXCEPTIONS
->>>>>>> 496bb6ab
         /// <summary>
         /// Verify a critical exception is not wrapped
         /// </summary>
@@ -306,11 +303,8 @@
             }
            );
         }
-<<<<<<< HEAD
-=======
 #endif
 
->>>>>>> 496bb6ab
         /// <summary>
         /// Register an good Logger and verify it was registered.
         /// </summary>
@@ -380,16 +374,8 @@
         [Fact]
         public void RegisterDistributedLoggerServiceShutdown()
         {
-<<<<<<< HEAD
             Assert.Throws<InternalErrorException>(() =>
             {
-                _initializedService.ShutdownComponent();
-                string className = "Microsoft.Build.Logging.ConfigurableForwardingLogger";
-                LoggerDescription description = CreateLoggerDescription(className, Assembly.GetAssembly(typeof(ProjectCollection)).FullName, true);
-                _initializedService.RegisterDistributedLogger(null, description);
-            }
-           );
-=======
             _initializedService.ShutdownComponent();
             string className = "Microsoft.Build.Logging.ConfigurableForwardingLogger";
 #if FEATURE_ASSEMBLY_LOCATION
@@ -398,7 +384,8 @@
             LoggerDescription description = CreateLoggerDescription(className, typeof(ProjectCollection).GetTypeInfo().Assembly.FullName, true);
 #endif
             _initializedService.RegisterDistributedLogger(null, description);
->>>>>>> 496bb6ab
+            }
+           );
         }
         /// <summary>
         /// Register both a good central logger and a good forwarding logger
@@ -583,18 +570,8 @@
         [Fact]
         public void NullForwardingLoggerSink()
         {
-<<<<<<< HEAD
             Assert.Throws<InternalErrorException>(() =>
             {
-                string className = "Microsoft.Build.Logging.ConfigurableForwardingLogger";
-                LoggerDescription description = CreateLoggerDescription(className, Assembly.GetAssembly(typeof(ProjectCollection)).FullName, true);
-                _initializedService.ShutdownComponent();
-                List<LoggerDescription> tempList = new List<LoggerDescription>();
-                tempList.Add(description);
-                _initializedService.InitializeNodeLoggers(tempList, new EventSourceSink(), 2);
-            }
-           );
-=======
             string className = "Microsoft.Build.Logging.ConfigurableForwardingLogger";
 #if FEATURE_ASSEMBLY_LOCATION
             LoggerDescription description = CreateLoggerDescription(className, Assembly.GetAssembly(typeof(ProjectCollection)).FullName, true);
@@ -605,7 +582,8 @@
             List<LoggerDescription> tempList = new List<LoggerDescription>();
             tempList.Add(description);
             _initializedService.InitializeNodeLoggers(tempList, new EventSourceSink(), 2);
->>>>>>> 496bb6ab
+            }
+           );
         }
         /// <summary>
         /// Register both a good central logger and a good forwarding logger
