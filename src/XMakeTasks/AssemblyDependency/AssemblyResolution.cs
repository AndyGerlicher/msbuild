--- conflicted
+++ resolved
@@ -180,14 +180,11 @@
                 {
                     resolvers[p] = new AssemblyFoldersExResolver(searchPaths[p], getAssemblyName, fileExists, getRegistrySubKeyNames, getRegistrySubKeyDefaultValue, getRuntimeVersion, openBaseKey, targetedRuntimeVersion, targetProcessorArchitecture, true, buildEngine);
                 }
-<<<<<<< HEAD
 #endif
-=======
                 else if (0 == String.Compare(basePath, 0, AssemblyResolutionConstants.assemblyFoldersFromConfigSentinel, 0, AssemblyResolutionConstants.assemblyFoldersFromConfigSentinel.Length, StringComparison.OrdinalIgnoreCase))
                 {
                     resolvers[p] = new AssemblyFoldersFromConfigResolver(searchPaths[p], getAssemblyName, fileExists, getRuntimeVersion, targetedRuntimeVersion, targetProcessorArchitecture, true, buildEngine, log);
                 }
->>>>>>> 7f76ff27
                 else
                 {
                     resolvers[p] = new DirectoryResolver(searchPaths[p], getAssemblyName, fileExists, getRuntimeVersion, targetedRuntimeVersion);
