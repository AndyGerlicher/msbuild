﻿// Copyright (c) Microsoft. All rights reserved.
// Licensed under the MIT license. See LICENSE file in the project root for full license information.

using Microsoft.Build.Framework;
using Microsoft.Build.Tasks;
using Microsoft.Build.Utilities;
<<<<<<< HEAD

using NUnit.Framework;
=======
using System.Text.RegularExpressions;
using System.Globalization;
using Xunit;
>>>>>>> 3f8a403e

namespace Microsoft.Build.UnitTests
{
    /*
     * Class:   AlTests
     *
     * Test the AL task in various ways.
     *
     */
<<<<<<< HEAD
    [TestFixture]
=======
>>>>>>> 3f8a403e
    sealed public class AlTests
    {
        /// <summary>
        /// Tests the AlgorithmId parameter
        /// </summary>
<<<<<<< HEAD
        [Test]
=======
        [Fact]
>>>>>>> 3f8a403e
        public void AlgorithmId()
        {
            AL t = new AL();

            Assert.Null(t.AlgorithmId); // "Default value"
            t.AlgorithmId = "whatisthis";
            Assert.Equal("whatisthis", t.AlgorithmId); // "New value"

            // Check the parameters.
            CommandLine.ValidateHasParameter(t, CommandLineBuilder.FixCommandLineSwitch(@"/algid:whatisthis"));
        }

        /// <summary>
        /// Tests the BaseAddress parameter
        /// </summary>
<<<<<<< HEAD
        [Test]
=======
        [Fact]
>>>>>>> 3f8a403e
        public void BaseAddress()
        {
            AL t = new AL();

            Assert.Null(t.BaseAddress); // "Default value"
            t.BaseAddress = "12345678";
            Assert.Equal("12345678", t.BaseAddress); // "New value"

            // Check the parameters.
            CommandLine.ValidateHasParameter(t, CommandLineBuilder.FixCommandLineSwitch(@"/baseaddress:12345678"));
        }

        /// <summary>
        /// Tests the CompanyName parameter
        /// </summary>
<<<<<<< HEAD
        [Test]
=======
        [Fact]
>>>>>>> 3f8a403e
        public void CompanyName()
        {
            AL t = new AL();

            Assert.Null(t.CompanyName); // "Default value"
            t.CompanyName = "Google";
            Assert.Equal("Google", t.CompanyName); // "New value"

            // Check the parameters.
            CommandLine.ValidateHasParameter(t, CommandLineBuilder.FixCommandLineSwitch(@"/company:Google"));
        }

        /// <summary>
        /// Tests the Configuration parameter
        /// </summary>
<<<<<<< HEAD
        [Test]
=======
        [Fact]
>>>>>>> 3f8a403e
        public void Configuration()
        {
            AL t = new AL();

            Assert.Null(t.Configuration); // "Default value"
            t.Configuration = "debug";
            Assert.Equal("debug", t.Configuration); // "New value"

            // Check the parameters.
            CommandLine.ValidateHasParameter(t, CommandLineBuilder.FixCommandLineSwitch(@"/configuration:debug"));
        }

        /// <summary>
        /// Tests the Copyright parameter
        /// </summary>
<<<<<<< HEAD
        [Test]
=======
        [Fact]
>>>>>>> 3f8a403e
        public void Copyright()
        {
            AL t = new AL();

            Assert.Null(t.Copyright); // "Default value"
            t.Copyright = "(C) 2005";
            Assert.Equal("(C) 2005", t.Copyright); // "New value"

            // Check the parameters.
            CommandLine.ValidateHasParameter(t, CommandLineBuilder.FixCommandLineSwitch(@"/copyright:(C) 2005"));
        }

        /// <summary>
        /// Tests the Culture parameter
        /// </summary>
<<<<<<< HEAD
        [Test]
=======
        [Fact]
>>>>>>> 3f8a403e
        public void Culture()
        {
            AL t = new AL();

            Assert.Null(t.Culture); // "Default value"
            t.Culture = "aussie";
            Assert.Equal("aussie", t.Culture); // "New value"

            // Check the parameters.
            CommandLine.ValidateHasParameter(t, CommandLineBuilder.FixCommandLineSwitch(@"/culture:aussie"));
        }

        /// <summary>
        /// Tests the DelaySign parameter.
        /// </summary>
<<<<<<< HEAD
        [Test]
=======
        [Fact]
>>>>>>> 3f8a403e
        public void DelaySign()
        {
            AL t = new AL();

            Assert.False(t.DelaySign); // "Default value"
            t.DelaySign = true;
            Assert.True(t.DelaySign); // "New value"

            // Check the parameters.
            CommandLine.ValidateHasParameter(t, CommandLineBuilder.FixCommandLineSwitch("/delaysign+"));
        }

        /// <summary>
        /// Tests the Description parameter
        /// </summary>
<<<<<<< HEAD
        [Test]
=======
        [Fact]
>>>>>>> 3f8a403e
        public void Description()
        {
            AL t = new AL();

            Assert.Null(t.Description); // "Default value"
            t.Description = "whatever";
            Assert.Equal("whatever", t.Description); // "New value"

            // Check the parameters.
            CommandLine.ValidateHasParameter(t, CommandLineBuilder.FixCommandLineSwitch(@"/description:whatever"));
        }

        /// <summary>
        /// Tests the EmbedResources parameter with an item that has metadata LogicalName and Access=private
        /// </summary>
<<<<<<< HEAD
        [Test]
=======
        [Fact]
>>>>>>> 3f8a403e
        public void EmbedResourcesWithPrivateAccess()
        {
            AL t = new AL();

            Assert.Null(t.EmbedResources); // "Default value"

            // Construct the task item.
            TaskItem i = new TaskItem();
            i.ItemSpec = "MyResource.bmp";
            i.SetMetadata("LogicalName", "Kenny");
            i.SetMetadata("Access", "Private");
            t.EmbedResources = new ITaskItem[] { i };

            Assert.Equal(1, t.EmbedResources.Length); // "New value"

            // Check the parameters.
            CommandLine.ValidateHasParameter(
                t,
                CommandLineBuilder.FixCommandLineSwitch("/embed:MyResource.bmp,Kenny,Private"));
        }

        /// <summary>
        /// Tests the EvidenceFile parameter
        /// </summary>
<<<<<<< HEAD
        [Test]
=======
        [Fact]
>>>>>>> 3f8a403e
        public void EvidenceFile()
        {
            AL t = new AL();

            Assert.Null(t.EvidenceFile); // "Default value"
            t.EvidenceFile = "MyEvidenceFile";
            Assert.Equal("MyEvidenceFile", t.EvidenceFile); // "New value"

            // Check the parameters.
            CommandLine.ValidateHasParameter(t, CommandLineBuilder.FixCommandLineSwitch(@"/evidence:MyEvidenceFile"));
        }

        /// <summary>
        /// Tests the FileVersion parameter
        /// </summary>
<<<<<<< HEAD
        [Test]
=======
        [Fact]
>>>>>>> 3f8a403e
        public void FileVersion()
        {
            AL t = new AL();

            Assert.Null(t.FileVersion); // "Default value"
            t.FileVersion = "1.2.3.4";
            Assert.Equal("1.2.3.4", t.FileVersion); // "New value"

            // Check the parameters.
            CommandLine.ValidateHasParameter(t, CommandLineBuilder.FixCommandLineSwitch(@"/fileversion:1.2.3.4"));
        }

        /// <summary>
        /// Tests the Flags parameter
        /// </summary>
<<<<<<< HEAD
        [Test]
=======
        [Fact]
>>>>>>> 3f8a403e
        public void Flags()
        {
            AL t = new AL();

            Assert.Null(t.Flags); // "Default value"
            t.Flags = "0x8421";
            Assert.Equal("0x8421", t.Flags); // "New value"

            // Check the parameters.
            CommandLine.ValidateHasParameter(t, CommandLineBuilder.FixCommandLineSwitch(@"/flags:0x8421"));
        }

        /// <summary>
        /// Tests the GenerateFullPaths parameter.
        /// </summary>
<<<<<<< HEAD
        [Test]
=======
        [Fact]
>>>>>>> 3f8a403e
        public void GenerateFullPaths()
        {
            AL t = new AL();

            Assert.False(t.GenerateFullPaths); // "Default value"
            t.GenerateFullPaths = true;
            Assert.True(t.GenerateFullPaths); // "New value"

            // Check the parameters.
            CommandLine.ValidateHasParameter(t, CommandLineBuilder.FixCommandLineSwitch("/fullpaths"));
        }

        /// <summary>
        /// Tests the KeyFile parameter
        /// </summary>
<<<<<<< HEAD
        [Test]
=======
        [Fact]
>>>>>>> 3f8a403e
        public void KeyFile()
        {
            AL t = new AL();

            Assert.Null(t.KeyFile); // "Default value"
            t.KeyFile = "mykey.snk";
            Assert.Equal("mykey.snk", t.KeyFile); // "New value"

            // Check the parameters.
            CommandLine.ValidateHasParameter(t, CommandLineBuilder.FixCommandLineSwitch(@"/keyfile:mykey.snk"));
        }

        /// <summary>
        /// Tests the KeyContainer parameter
        /// </summary>
<<<<<<< HEAD
        [Test]
=======
        [Fact]
>>>>>>> 3f8a403e
        public void KeyContainer()
        {
            AL t = new AL();

            Assert.Null(t.KeyContainer); // "Default value"
            t.KeyContainer = "MyKeyContainer";
            Assert.Equal("MyKeyContainer", t.KeyContainer); // "New value"

            // Check the parameters.
            CommandLine.ValidateHasParameter(t, CommandLineBuilder.FixCommandLineSwitch(@"/keyname:MyKeyContainer"));
        }

        /// <summary>
        /// Tests the LinkResources parameter with an item that has metadata LogicalName, Target, and Access=private
        /// </summary>
<<<<<<< HEAD
        [Test]
=======
        [Fact]
>>>>>>> 3f8a403e
        public void LinkResourcesWithPrivateAccessAndTargetFile()
        {
            AL t = new AL();

            Assert.Null(t.LinkResources); // "Default value"

            // Construct the task item.
            TaskItem i = new TaskItem();
            i.ItemSpec = "MyResource.bmp";
            i.SetMetadata("LogicalName", "Kenny");
            i.SetMetadata("TargetFile", @"working\MyResource.bmp");
            i.SetMetadata("Access", "Private");
            t.LinkResources = new ITaskItem[] { i };

            Assert.Equal(1, t.LinkResources.Length); // "New value"

            // Check the parameters.
            CommandLine.ValidateHasParameter(
                t,
                CommandLineBuilder.FixCommandLineSwitch(@"/link:MyResource.bmp,Kenny,working\MyResource.bmp,Private"));
        }

        /// <summary>
        /// Tests the LinkResources parameter with two items with differing metdata.
        /// </summary>
<<<<<<< HEAD
        [Test]
=======
        [Fact]
>>>>>>> 3f8a403e
        public void LinkResourcesWithTwoItems()
        {
            AL t = new AL();

            Assert.Null(t.LinkResources); // "Default value"

            // Construct the task item.
            TaskItem i1 = new TaskItem();
            i1.ItemSpec = "MyResource.bmp";
            i1.SetMetadata("LogicalName", "Kenny");
            i1.SetMetadata("TargetFile", @"working\MyResource.bmp");
            i1.SetMetadata("Access", "Private");
            TaskItem i2 = new TaskItem();
            i2.ItemSpec = "MyResource2.bmp";
            i2.SetMetadata("LogicalName", "Chef");
            i2.SetMetadata("TargetFile", @"working\MyResource2.bmp");
            t.LinkResources = new ITaskItem[] { i1, i2 };

            Assert.Equal(2, t.LinkResources.Length); // "New value"

            // Check the parameters.
            CommandLine.ValidateHasParameter(
                t,
                CommandLineBuilder.FixCommandLineSwitch(@"/link:MyResource.bmp,Kenny,working\MyResource.bmp,Private"));
            CommandLine.ValidateHasParameter(
                t,
                CommandLineBuilder.FixCommandLineSwitch(@"/link:MyResource2.bmp,Chef,working\MyResource2.bmp"));
        }

        /// <summary>
        /// Tests the MainEntryPoint parameter
        /// </summary>
<<<<<<< HEAD
        [Test]
=======
        [Fact]
>>>>>>> 3f8a403e
        public void MainEntryPoint()
        {
            AL t = new AL();

            Assert.Null(t.MainEntryPoint); // "Default value"
            t.MainEntryPoint = "Class1.Main";
            Assert.Equal("Class1.Main", t.MainEntryPoint); // "New value"

            // Check the parameters.
            CommandLine.ValidateHasParameter(t, CommandLineBuilder.FixCommandLineSwitch(@"/main:Class1.Main"));
        }

        /// <summary>
        /// Tests the OutputAssembly parameter
        /// </summary>
<<<<<<< HEAD
        [Test]
=======
        [Fact]
>>>>>>> 3f8a403e
        public void OutputAssembly()
        {
            AL t = new AL();

            Assert.Null(t.OutputAssembly); // "Default value"
            t.OutputAssembly = new TaskItem("foo.dll");
            Assert.Equal("foo.dll", t.OutputAssembly.ItemSpec); // "New value"

            // Check the parameters.
            CommandLine.ValidateHasParameter(t, CommandLineBuilder.FixCommandLineSwitch(@"/out:foo.dll"));
        }

        /// <summary>
        /// Tests the Platform parameter
        /// </summary>
<<<<<<< HEAD
        [Test]
=======
        [Fact]
>>>>>>> 3f8a403e
        public void Platform()
        {
            AL t = new AL();

            Assert.Null(t.Platform); // "Default value"
            t.Platform = "x86";
            Assert.Equal("x86", t.Platform); // "New value"

            // Check the parameters.
            CommandLine.ValidateHasParameter(t, CommandLineBuilder.FixCommandLineSwitch(@"/platform:x86"));
        }

        // Tests the "Platform" and "Prefer32Bit" parameter combinations on the AL task,
        // and confirms that it sets the /platform switch on the command-line correctly.
<<<<<<< HEAD
        [Test]
=======
        [Fact]
>>>>>>> 3f8a403e
        public void PlatformAndPrefer32Bit()
        {
            // Implicit "anycpu"
            AL t = new AL();
            CommandLine.ValidateNoParameterStartsWith(t, @"/platform:");
            t = new AL();
            t.Prefer32Bit = false;
            CommandLine.ValidateNoParameterStartsWith(t, @"/platform:");
            t = new AL();
            t.Prefer32Bit = true;
            CommandLine.ValidateHasParameter(
                t,
                CommandLineBuilder.FixCommandLineSwitch(@"/platform:anycpu32bitpreferred"));

            // Explicit "anycpu"
            t = new AL();
            t.Platform = "anycpu";
            CommandLine.ValidateHasParameter(t, CommandLineBuilder.FixCommandLineSwitch(@"/platform:anycpu"));
            t = new AL();
            t.Platform = "anycpu";
            t.Prefer32Bit = false;
            CommandLine.ValidateHasParameter(t, CommandLineBuilder.FixCommandLineSwitch(@"/platform:anycpu"));
            t = new AL();
            t.Platform = "anycpu";
            t.Prefer32Bit = true;
            CommandLine.ValidateHasParameter(
                t,
                CommandLineBuilder.FixCommandLineSwitch(@"/platform:anycpu32bitpreferred"));

            // Explicit "x86"
            t = new AL();
            t.Platform = "x86";
            CommandLine.ValidateHasParameter(t, CommandLineBuilder.FixCommandLineSwitch(@"/platform:x86"));
            t = new AL();
            t.Platform = "x86";
            t.Prefer32Bit = false;
            CommandLine.ValidateHasParameter(t, CommandLineBuilder.FixCommandLineSwitch(@"/platform:x86"));
            t = new AL();
            t.Platform = "x86";
            t.Prefer32Bit = true;
            CommandLine.ValidateHasParameter(t, CommandLineBuilder.FixCommandLineSwitch(@"/platform:x86"));
        }

        /// <summary>
        /// Tests the ProductName parameter
        /// </summary>
<<<<<<< HEAD
        [Test]
=======
        [Fact]
>>>>>>> 3f8a403e
        public void ProductName()
        {
            AL t = new AL();

            Assert.Null(t.ProductName); // "Default value"
            t.ProductName = "VisualStudio";
            Assert.Equal("VisualStudio", t.ProductName); // "New value"

            // Check the parameters.
            CommandLine.ValidateHasParameter(t, CommandLineBuilder.FixCommandLineSwitch(@"/product:VisualStudio"));
        }

        /// <summary>
        /// Tests the ProductVersion parameter
        /// </summary>
<<<<<<< HEAD
        [Test]
=======
        [Fact]
>>>>>>> 3f8a403e
        public void ProductVersion()
        {
            AL t = new AL();

            Assert.Null(t.ProductVersion); // "Default value"
            t.ProductVersion = "8.0";
            Assert.Equal("8.0", t.ProductVersion); // "New value"

            // Check the parameters.
            CommandLine.ValidateHasParameter(t, CommandLineBuilder.FixCommandLineSwitch(@"/productversion:8.0"));
        }

        /// <summary>
        /// Tests the ResponseFiles parameter
        /// </summary>
<<<<<<< HEAD
        [Test]
=======
        [Fact]
>>>>>>> 3f8a403e
        public void ResponseFiles()
        {
            AL t = new AL();

            Assert.Null(t.ResponseFiles); // "Default value"
            t.ResponseFiles = new string[2] { "one.rsp", "two.rsp" };
            Assert.Equal(2, t.ResponseFiles.Length); // "New value"

            // Check the parameters.
            CommandLine.ValidateHasParameter(t, @"@one.rsp");
            CommandLine.ValidateHasParameter(t, @"@two.rsp");
        }

        /// <summary>
        /// Tests the SourceModules parameter
        /// </summary>
<<<<<<< HEAD
        [Test]
=======
        [Fact]
>>>>>>> 3f8a403e
        public void SourceModules()
        {
            AL t = new AL();

            Assert.Null(t.SourceModules); // "Default value"

            // Construct the task items.
            TaskItem i1 = new TaskItem();
            i1.ItemSpec = "Strings.resources";
            i1.SetMetadata("TargetFile", @"working\MyResource.bmp");
            TaskItem i2 = new TaskItem();
            i2.ItemSpec = "Dialogs.resources";
            t.SourceModules = new ITaskItem[] { i1, i2 };

            Assert.Equal(2, t.SourceModules.Length); // "New value"

            // Check the parameters.
            CommandLine.ValidateHasParameter(t, @"Strings.resources,working\MyResource.bmp");
            CommandLine.ValidateHasParameter(t, @"Dialogs.resources");
        }

        /// <summary>
        /// Tests the TargetType parameter
        /// </summary>
<<<<<<< HEAD
        [Test]
=======
        [Fact]
>>>>>>> 3f8a403e
        public void TargetType()
        {
            AL t = new AL();

            Assert.Null(t.TargetType); // "Default value"
            t.TargetType = "winexe";
            Assert.Equal("winexe", t.TargetType); // "New value"

            // Check the parameters.
            CommandLine.ValidateHasParameter(t, CommandLineBuilder.FixCommandLineSwitch(@"/target:winexe"));
        }

        /// <summary>
        /// Tests the TemplateFile parameter
        /// </summary>
<<<<<<< HEAD
        [Test]
=======
        [Fact]
>>>>>>> 3f8a403e
        public void TemplateFile()
        {
            AL t = new AL();

            Assert.Null(t.TemplateFile); // "Default value"
            t.TemplateFile = "mymainassembly.dll";
            Assert.Equal("mymainassembly.dll", t.TemplateFile); // "New value"

            // Check the parameters.
            CommandLine.ValidateHasParameter(
                t,
                CommandLineBuilder.FixCommandLineSwitch(@"/template:mymainassembly.dll"));
        }

        /// <summary>
        /// Tests the Title parameter
        /// </summary>
<<<<<<< HEAD
        [Test]
=======
        [Fact]
>>>>>>> 3f8a403e
        public void Title()
        {
            AL t = new AL();

            Assert.Null(t.Title); // "Default value"
            t.Title = "WarAndPeace";
            Assert.Equal("WarAndPeace", t.Title); // "New value"

            // Check the parameters.
            CommandLine.ValidateHasParameter(t, CommandLineBuilder.FixCommandLineSwitch(@"/title:WarAndPeace"));
        }

        /// <summary>
        /// Tests the Trademark parameter
        /// </summary>
<<<<<<< HEAD
        [Test]
=======
        [Fact]
>>>>>>> 3f8a403e
        public void Trademark()
        {
            AL t = new AL();

            Assert.Null(t.Trademark); // "Default value"
            t.Trademark = "MyTrademark";
            Assert.Equal("MyTrademark", t.Trademark); // "New value"

            // Check the parameters.
            CommandLine.ValidateHasParameter(t, CommandLineBuilder.FixCommandLineSwitch(@"/trademark:MyTrademark"));
        }

        /// <summary>
        /// Tests the Version parameter
        /// </summary>
<<<<<<< HEAD
        [Test]
=======
        [Fact]
>>>>>>> 3f8a403e
        public void Version()
        {
            AL t = new AL();

            Assert.Null(t.Version); // "Default value"
            t.Version = "WowHowManyKindsOfVersionsAreThere";
            Assert.Equal("WowHowManyKindsOfVersionsAreThere", t.Version); // "New value"

            // Check the parameters.
            CommandLine.ValidateHasParameter(
                t,
                CommandLineBuilder.FixCommandLineSwitch(@"/version:WowHowManyKindsOfVersionsAreThere"));
        }

        /// <summary>
        /// Tests the Win32Icon parameter
        /// </summary>
<<<<<<< HEAD
        [Test]
=======
        [Fact]
>>>>>>> 3f8a403e
        public void Win32Icon()
        {
            AL t = new AL();

            Assert.Null(t.Win32Icon); // "Default value"
            t.Win32Icon = "foo.ico";
            Assert.Equal("foo.ico", t.Win32Icon); // "New value"

            // Check the parameters.
            CommandLine.ValidateHasParameter(t, CommandLineBuilder.FixCommandLineSwitch(@"/win32icon:foo.ico"));
        }

        /// <summary>
        /// Tests the Win32Resource parameter
        /// </summary>
<<<<<<< HEAD
        [Test]
=======
        [Fact]
>>>>>>> 3f8a403e
        public void Win32Resource()
        {
            AL t = new AL();

            Assert.Null(t.Win32Resource); // "Default value"
            t.Win32Resource = "foo.res";
            Assert.Equal("foo.res", t.Win32Resource); // "New value"

            // Check the parameters.
            CommandLine.ValidateHasParameter(t, CommandLineBuilder.FixCommandLineSwitch(@"/win32res:foo.res"));
        }
    }
}




<|MERGE_RESOLUTION|>--- conflicted
+++ resolved
@@ -1,17 +1,12 @@
-﻿// Copyright (c) Microsoft. All rights reserved.
+// Copyright (c) Microsoft. All rights reserved.
 // Licensed under the MIT license. See LICENSE file in the project root for full license information.
 
 using Microsoft.Build.Framework;
 using Microsoft.Build.Tasks;
 using Microsoft.Build.Utilities;
-<<<<<<< HEAD
-
-using NUnit.Framework;
-=======
 using System.Text.RegularExpressions;
 using System.Globalization;
 using Xunit;
->>>>>>> 3f8a403e
 
 namespace Microsoft.Build.UnitTests
 {
@@ -21,20 +16,12 @@
      * Test the AL task in various ways.
      *
      */
-<<<<<<< HEAD
-    [TestFixture]
-=======
->>>>>>> 3f8a403e
     sealed public class AlTests
     {
         /// <summary>
         /// Tests the AlgorithmId parameter
         /// </summary>
-<<<<<<< HEAD
-        [Test]
-=======
-        [Fact]
->>>>>>> 3f8a403e
+        [Fact]
         public void AlgorithmId()
         {
             AL t = new AL();
@@ -50,11 +37,7 @@
         /// <summary>
         /// Tests the BaseAddress parameter
         /// </summary>
-<<<<<<< HEAD
-        [Test]
-=======
-        [Fact]
->>>>>>> 3f8a403e
+        [Fact]
         public void BaseAddress()
         {
             AL t = new AL();
@@ -70,11 +53,7 @@
         /// <summary>
         /// Tests the CompanyName parameter
         /// </summary>
-<<<<<<< HEAD
-        [Test]
-=======
-        [Fact]
->>>>>>> 3f8a403e
+        [Fact]
         public void CompanyName()
         {
             AL t = new AL();
@@ -90,11 +69,7 @@
         /// <summary>
         /// Tests the Configuration parameter
         /// </summary>
-<<<<<<< HEAD
-        [Test]
-=======
-        [Fact]
->>>>>>> 3f8a403e
+        [Fact]
         public void Configuration()
         {
             AL t = new AL();
@@ -110,11 +85,7 @@
         /// <summary>
         /// Tests the Copyright parameter
         /// </summary>
-<<<<<<< HEAD
-        [Test]
-=======
-        [Fact]
->>>>>>> 3f8a403e
+        [Fact]
         public void Copyright()
         {
             AL t = new AL();
@@ -130,11 +101,7 @@
         /// <summary>
         /// Tests the Culture parameter
         /// </summary>
-<<<<<<< HEAD
-        [Test]
-=======
-        [Fact]
->>>>>>> 3f8a403e
+        [Fact]
         public void Culture()
         {
             AL t = new AL();
@@ -150,11 +117,7 @@
         /// <summary>
         /// Tests the DelaySign parameter.
         /// </summary>
-<<<<<<< HEAD
-        [Test]
-=======
-        [Fact]
->>>>>>> 3f8a403e
+        [Fact]
         public void DelaySign()
         {
             AL t = new AL();
@@ -170,11 +133,7 @@
         /// <summary>
         /// Tests the Description parameter
         /// </summary>
-<<<<<<< HEAD
-        [Test]
-=======
-        [Fact]
->>>>>>> 3f8a403e
+        [Fact]
         public void Description()
         {
             AL t = new AL();
@@ -190,11 +149,7 @@
         /// <summary>
         /// Tests the EmbedResources parameter with an item that has metadata LogicalName and Access=private
         /// </summary>
-<<<<<<< HEAD
-        [Test]
-=======
-        [Fact]
->>>>>>> 3f8a403e
+        [Fact]
         public void EmbedResourcesWithPrivateAccess()
         {
             AL t = new AL();
@@ -219,11 +174,7 @@
         /// <summary>
         /// Tests the EvidenceFile parameter
         /// </summary>
-<<<<<<< HEAD
-        [Test]
-=======
-        [Fact]
->>>>>>> 3f8a403e
+        [Fact]
         public void EvidenceFile()
         {
             AL t = new AL();
@@ -239,11 +190,7 @@
         /// <summary>
         /// Tests the FileVersion parameter
         /// </summary>
-<<<<<<< HEAD
-        [Test]
-=======
-        [Fact]
->>>>>>> 3f8a403e
+        [Fact]
         public void FileVersion()
         {
             AL t = new AL();
@@ -259,11 +206,7 @@
         /// <summary>
         /// Tests the Flags parameter
         /// </summary>
-<<<<<<< HEAD
-        [Test]
-=======
-        [Fact]
->>>>>>> 3f8a403e
+        [Fact]
         public void Flags()
         {
             AL t = new AL();
@@ -279,11 +222,7 @@
         /// <summary>
         /// Tests the GenerateFullPaths parameter.
         /// </summary>
-<<<<<<< HEAD
-        [Test]
-=======
-        [Fact]
->>>>>>> 3f8a403e
+        [Fact]
         public void GenerateFullPaths()
         {
             AL t = new AL();
@@ -299,11 +238,7 @@
         /// <summary>
         /// Tests the KeyFile parameter
         /// </summary>
-<<<<<<< HEAD
-        [Test]
-=======
-        [Fact]
->>>>>>> 3f8a403e
+        [Fact]
         public void KeyFile()
         {
             AL t = new AL();
@@ -319,11 +254,7 @@
         /// <summary>
         /// Tests the KeyContainer parameter
         /// </summary>
-<<<<<<< HEAD
-        [Test]
-=======
-        [Fact]
->>>>>>> 3f8a403e
+        [Fact]
         public void KeyContainer()
         {
             AL t = new AL();
@@ -339,11 +270,7 @@
         /// <summary>
         /// Tests the LinkResources parameter with an item that has metadata LogicalName, Target, and Access=private
         /// </summary>
-<<<<<<< HEAD
-        [Test]
-=======
-        [Fact]
->>>>>>> 3f8a403e
+        [Fact]
         public void LinkResourcesWithPrivateAccessAndTargetFile()
         {
             AL t = new AL();
@@ -369,11 +296,7 @@
         /// <summary>
         /// Tests the LinkResources parameter with two items with differing metdata.
         /// </summary>
-<<<<<<< HEAD
-        [Test]
-=======
-        [Fact]
->>>>>>> 3f8a403e
+        [Fact]
         public void LinkResourcesWithTwoItems()
         {
             AL t = new AL();
@@ -406,11 +329,7 @@
         /// <summary>
         /// Tests the MainEntryPoint parameter
         /// </summary>
-<<<<<<< HEAD
-        [Test]
-=======
-        [Fact]
->>>>>>> 3f8a403e
+        [Fact]
         public void MainEntryPoint()
         {
             AL t = new AL();
@@ -426,11 +345,7 @@
         /// <summary>
         /// Tests the OutputAssembly parameter
         /// </summary>
-<<<<<<< HEAD
-        [Test]
-=======
-        [Fact]
->>>>>>> 3f8a403e
+        [Fact]
         public void OutputAssembly()
         {
             AL t = new AL();
@@ -446,11 +361,7 @@
         /// <summary>
         /// Tests the Platform parameter
         /// </summary>
-<<<<<<< HEAD
-        [Test]
-=======
-        [Fact]
->>>>>>> 3f8a403e
+        [Fact]
         public void Platform()
         {
             AL t = new AL();
@@ -465,11 +376,7 @@
 
         // Tests the "Platform" and "Prefer32Bit" parameter combinations on the AL task,
         // and confirms that it sets the /platform switch on the command-line correctly.
-<<<<<<< HEAD
-        [Test]
-=======
-        [Fact]
->>>>>>> 3f8a403e
+        [Fact]
         public void PlatformAndPrefer32Bit()
         {
             // Implicit "anycpu"
@@ -516,11 +423,7 @@
         /// <summary>
         /// Tests the ProductName parameter
         /// </summary>
-<<<<<<< HEAD
-        [Test]
-=======
-        [Fact]
->>>>>>> 3f8a403e
+        [Fact]
         public void ProductName()
         {
             AL t = new AL();
@@ -536,11 +439,7 @@
         /// <summary>
         /// Tests the ProductVersion parameter
         /// </summary>
-<<<<<<< HEAD
-        [Test]
-=======
-        [Fact]
->>>>>>> 3f8a403e
+        [Fact]
         public void ProductVersion()
         {
             AL t = new AL();
@@ -556,11 +455,7 @@
         /// <summary>
         /// Tests the ResponseFiles parameter
         /// </summary>
-<<<<<<< HEAD
-        [Test]
-=======
-        [Fact]
->>>>>>> 3f8a403e
+        [Fact]
         public void ResponseFiles()
         {
             AL t = new AL();
@@ -577,11 +472,7 @@
         /// <summary>
         /// Tests the SourceModules parameter
         /// </summary>
-<<<<<<< HEAD
-        [Test]
-=======
-        [Fact]
->>>>>>> 3f8a403e
+        [Fact]
         public void SourceModules()
         {
             AL t = new AL();
@@ -606,11 +497,7 @@
         /// <summary>
         /// Tests the TargetType parameter
         /// </summary>
-<<<<<<< HEAD
-        [Test]
-=======
-        [Fact]
->>>>>>> 3f8a403e
+        [Fact]
         public void TargetType()
         {
             AL t = new AL();
@@ -626,11 +513,7 @@
         /// <summary>
         /// Tests the TemplateFile parameter
         /// </summary>
-<<<<<<< HEAD
-        [Test]
-=======
-        [Fact]
->>>>>>> 3f8a403e
+        [Fact]
         public void TemplateFile()
         {
             AL t = new AL();
@@ -648,11 +531,7 @@
         /// <summary>
         /// Tests the Title parameter
         /// </summary>
-<<<<<<< HEAD
-        [Test]
-=======
-        [Fact]
->>>>>>> 3f8a403e
+        [Fact]
         public void Title()
         {
             AL t = new AL();
@@ -668,11 +547,7 @@
         /// <summary>
         /// Tests the Trademark parameter
         /// </summary>
-<<<<<<< HEAD
-        [Test]
-=======
-        [Fact]
->>>>>>> 3f8a403e
+        [Fact]
         public void Trademark()
         {
             AL t = new AL();
@@ -688,11 +563,7 @@
         /// <summary>
         /// Tests the Version parameter
         /// </summary>
-<<<<<<< HEAD
-        [Test]
-=======
-        [Fact]
->>>>>>> 3f8a403e
+        [Fact]
         public void Version()
         {
             AL t = new AL();
@@ -710,11 +581,7 @@
         /// <summary>
         /// Tests the Win32Icon parameter
         /// </summary>
-<<<<<<< HEAD
-        [Test]
-=======
-        [Fact]
->>>>>>> 3f8a403e
+        [Fact]
         public void Win32Icon()
         {
             AL t = new AL();
@@ -730,11 +597,7 @@
         /// <summary>
         /// Tests the Win32Resource parameter
         /// </summary>
-<<<<<<< HEAD
-        [Test]
-=======
-        [Fact]
->>>>>>> 3f8a403e
+        [Fact]
         public void Win32Resource()
         {
             AL t = new AL();
