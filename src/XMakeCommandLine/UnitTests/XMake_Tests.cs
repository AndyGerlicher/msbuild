--- conflicted
+++ resolved
@@ -13,13 +13,8 @@
 using Microsoft.Build.Framework;
 using Microsoft.Build.Shared;
 using Microsoft.Build.Utilities;
-<<<<<<< HEAD
 using Microsoft.Build.Evaluation;
 using Xunit;
-=======
-
-using NUnit.Framework;
->>>>>>> 496bb6ab
 
 namespace Microsoft.Build.UnitTests
 {
@@ -427,11 +422,7 @@
         [Fact]
         public void Help()
         {
-<<<<<<< HEAD
             Assert.Equal(MSBuildApp.ExitType.Success,
-                MSBuildApp.Execute(@"c:\bin\msbuild.exe -? "));
-=======
-            Assert.AreEqual(MSBuildApp.ExitType.Success,
                 MSBuildApp.Execute(
 #if FEATURE_GET_COMMANDLINE
                     @"c:\bin\msbuild.exe -? "
@@ -439,18 +430,13 @@
                     new [] {@"c:\bin\msbuild.exe", "-?"}
 #endif
                 ));
->>>>>>> 496bb6ab
         }
 
         [Fact]
         public void ErrorCommandLine()
         {
-<<<<<<< HEAD
+#if FEATURE_GET_COMMANDLINE
             Assert.Equal(MSBuildApp.ExitType.SwitchError,
-=======
-#if FEATURE_GET_COMMANDLINE
-            Assert.AreEqual(MSBuildApp.ExitType.SwitchError,
->>>>>>> 496bb6ab
                 MSBuildApp.Execute(@"c:\bin\msbuild.exe -junk"));
 
             Assert.Equal(MSBuildApp.ExitType.SwitchError,
@@ -459,14 +445,14 @@
             Assert.Equal(MSBuildApp.ExitType.InitializationError,
                 MSBuildApp.Execute(@"msbuild.exe @bogus.rsp"));
 #else
-            Assert.AreEqual(
+            Assert.Equal(
                 MSBuildApp.ExitType.SwitchError,
                 MSBuildApp.Execute(new[] { @"c:\bin\msbuild.exe", "-junk" }));
 
-            Assert.AreEqual(MSBuildApp.ExitType.SwitchError,
+            Assert.Equal(MSBuildApp.ExitType.SwitchError,
                 MSBuildApp.Execute(new[] { @"msbuild.exe", "-t" }));
 
-            Assert.AreEqual(
+            Assert.Equal(
                 MSBuildApp.ExitType.InitializationError,
                 MSBuildApp.Execute(new[] { @"msbuild.exe", "@bogus.rsp" }));
 #endif
@@ -550,11 +536,8 @@
             }
            );
         }
-<<<<<<< HEAD
-=======
 
 #if FEATURE_CULTUREINFO_CONSOLE_FALLBACK
->>>>>>> 496bb6ab
         /// <summary>
         /// Regression test for bug where the MSBuild.exe command-line app
         /// would sometimes set the UI culture to just "en" which is considered a "neutral" UI 
@@ -792,17 +775,13 @@
                     sw.WriteLine(projectString);
                 }
                 //Should pass
-<<<<<<< HEAD
+#if FEATURE_GET_COMMANDLINE
                 Assert.Equal(MSBuildApp.ExitType.Success, MSBuildApp.Execute(@"c:\bin\msbuild.exe " + quotedProjectFileName));
-=======
-#if FEATURE_GET_COMMANDLINE
-                Assert.AreEqual(MSBuildApp.ExitType.Success, MSBuildApp.Execute(@"c:\bin\msbuild.exe " + quotedProjectFileName));
 #else
-                Assert.AreEqual(
+                Assert.Equal(
                     MSBuildApp.ExitType.Success,
                     MSBuildApp.Execute(new[] { @"c:\bin\msbuild.exe", quotedProjectFileName }));
 #endif
->>>>>>> 496bb6ab
             }
             finally
             {
