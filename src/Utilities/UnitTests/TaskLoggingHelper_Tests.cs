﻿// Copyright (c) Microsoft. All rights reserved.
// Licensed under the MIT license. See LICENSE file in the project root for full license information.

using System;
using System.IO;
using System.Resources;
using System.Reflection;

<<<<<<< HEAD
using NUnit.Framework;

=======
>>>>>>> 3f8a403e
using Microsoft.Build.Framework;
using Microsoft.Build.Utilities;
using Microsoft.Build.Shared;
using Xunit;

namespace Microsoft.Build.UnitTests
{
<<<<<<< HEAD
    [TestFixture]
    public class TaskLoggingHelperTests
    {
        [Test]
=======
    public class TaskLoggingHelperTests
    {
        [Fact]
>>>>>>> 3f8a403e
        public void CheckMessageCode()
        {
            Task t = new MockTask();

            // normal
            string messageOnly;
            string code = t.Log.ExtractMessageCode("AL001: This is a message.", out messageOnly);
            Assert.Equal("AL001", code);
            Assert.Equal("This is a message.", messageOnly);

            // whitespace before code and after colon is ok
            messageOnly = null;
            code = t.Log.ExtractMessageCode("  AL001:   This is a message.", out messageOnly);
            Assert.Equal("AL001", code);
            Assert.Equal("This is a message.", messageOnly);

            // whitespace after colon is not ok
            messageOnly = null;
            code = t.Log.ExtractMessageCode("AL001 : This is a message.", out messageOnly);
            Assert.Null(code);
            Assert.Equal("AL001 : This is a message.", messageOnly);

            // big code is ok
            messageOnly = null;
            code = t.Log.ExtractMessageCode("  RESGEN7905001:   This is a message.", out messageOnly);
            Assert.Equal("RESGEN7905001", code);
            Assert.Equal("This is a message.", messageOnly);

            // small code is ok
            messageOnly = null;
            code = t.Log.ExtractMessageCode("R7: This is a message.", out messageOnly);
            Assert.Equal("R7", code);
            Assert.Equal("This is a message.", messageOnly);

            // lowercase code is ok
            messageOnly = null;
            code = t.Log.ExtractMessageCode("alink3456: This is a message.", out messageOnly);
            Assert.Equal("alink3456", code);
            Assert.Equal("This is a message.", messageOnly);

            // whitespace in code is not ok
            messageOnly = null;
            code = t.Log.ExtractMessageCode("  RES 7905:   This is a message.", out messageOnly);
            Assert.Null(code);
            Assert.Equal("  RES 7905:   This is a message.", messageOnly);

            // only digits in code is not ok
            messageOnly = null;
            code = t.Log.ExtractMessageCode("7905: This is a message.", out messageOnly);
            Assert.Null(code);
            Assert.Equal("7905: This is a message.", messageOnly);

            // only letters in code is not ok
            messageOnly = null;
            code = t.Log.ExtractMessageCode("ALINK: This is a message.", out messageOnly);
            Assert.Null(code);
            Assert.Equal("ALINK: This is a message.", messageOnly);

            // digits before letters in code is not ok
            messageOnly = null;
            code = t.Log.ExtractMessageCode("6780ALINK: This is a message.", out messageOnly);
            Assert.Null(code);
            Assert.Equal("6780ALINK: This is a message.", messageOnly);

            // mixing digits and letters in code is not ok
            messageOnly = null;
            code = t.Log.ExtractMessageCode("LNK658A: This is a message.", out messageOnly);
            Assert.Null(code);
            Assert.Equal("LNK658A: This is a message.", messageOnly);
        }

        /// <summary>
        /// LogMessageFromStream parses the stream and decides if it is an error/warning/message.
        /// The way it figures out if a message is an error or warning is by parsing it against
        /// the canonical error/warning format.  If it happens to be an error this method returns
        /// true ... isError.  This unit test ensures that passing a cannonical error format results
        /// in this method returning true and passing a non canonical message results in it returning 
        /// false
        /// </summary>
<<<<<<< HEAD
        [Test]
=======
        [Fact]
>>>>>>> 3f8a403e
        public void CheckMessageFromStreamParsesErrorsAndMessagesCorrectly()
        {
            IBuildEngine2 mockEngine = new MockEngine();
            Task t = new MockTask();
            t.BuildEngine = mockEngine;

            // This should return true since I am passing a canonical error as the stream
            StringReader sr = new StringReader("error MSB4040: There is no target in the project.");
            Assert.True(t.Log.LogMessagesFromStream(sr, MessageImportance.High));

            // This should return false since I am passing a canonical warning as the stream
            sr = new StringReader("warning ABCD123MyCode: Felix is a cat.");
            Assert.False(t.Log.LogMessagesFromStream(sr, MessageImportance.Low));

            // This should return false since I am passing a non canonical message in the stream
            sr = new StringReader("Hello World");
            Assert.False(t.Log.LogMessagesFromStream(sr, MessageImportance.High));
        }

<<<<<<< HEAD
        [Test]
=======
        [Fact]
>>>>>>> 3f8a403e
        public void LogCommandLine()
        {
            MockEngine mockEngine = new MockEngine();
            Task t = new MockTask();
            t.BuildEngine = mockEngine;

            t.Log.LogCommandLine("MySuperCommand");
            Assert.True(mockEngine.Log.Contains("MySuperCommand"));
        }

        /// <summary>
        /// This verifies that we don't try to run FormatString on a string
        /// that isn't a resource (if we did, the unmatched curly would give an exception)
        /// </summary>
<<<<<<< HEAD
        [Test]
=======
        [Fact]
>>>>>>> 3f8a403e
        public void LogMessageWithUnmatchedCurly()
        {
            MockEngine mockEngine = new MockEngine();
            Task t = new MockTask();
            t.BuildEngine = mockEngine;

            t.Log.LogMessage("echo {");
            t.Log.LogMessageFromText("{1", MessageImportance.High);
            t.Log.LogCommandLine("{2");
            t.Log.LogWarning("{3");
            t.Log.LogError("{4");

            mockEngine.AssertLogContains("echo {");
            mockEngine.AssertLogContains("{1");
            mockEngine.AssertLogContains("{2");
            mockEngine.AssertLogContains("{3");
            mockEngine.AssertLogContains("{4");
        }

<<<<<<< HEAD
        [Test]
=======
        [Fact]
>>>>>>> 3f8a403e
        public void LogFromResources()
        {
            MockEngine mockEngine = new MockEngine();
            Task t = new MockTask();
            t.BuildEngine = mockEngine;

            t.Log.LogErrorFromResources("MySubcategoryResource", null,
                "helpkeyword", "filename", 1, 2, 3, 4, "MyErrorResource", "foo");

            t.Log.LogErrorFromResources("MyErrorResource", "foo");

            t.Log.LogWarningFromResources("MySubcategoryResource", null,
                "helpkeyword", "filename", 1, 2, 3, 4, "MyWarningResource", "foo");

            t.Log.LogWarningFromResources("MyWarningResource", "foo");

            Assert.True(mockEngine.Log.Contains("filename(1,2,3,4): Romulan error : Oops I wiped your harddrive foo"));
            Assert.True(mockEngine.Log.Contains("filename(1,2,3,4): Romulan warning : Be nice or I wipe your harddrive foo"));
            Assert.True(mockEngine.Log.Contains("Oops I wiped your harddrive foo"));
            Assert.True(mockEngine.Log.Contains("Be nice or I wipe your harddrive foo"));
        }

<<<<<<< HEAD
        [Test]
=======
        [Fact]
>>>>>>> 3f8a403e
        public void CheckLogMessageFromFile()
        {
            string file = null;

            try
            {
                file = FileUtilities.GetTemporaryFile();

                string contents = @"a message here
                    error abcd12345: hey jude.
                    warning xy11: I wanna hold your hand.
                    this is not an error or warning
                    nor is this
                    error def222: norwegian wood";

                // This closes the reader
                File.WriteAllText(file, contents);

                MockEngine mockEngine = new MockEngine();
                Task t = new MockTask();
                t.BuildEngine = mockEngine;
                t.Log.LogMessagesFromFile(file, MessageImportance.High);

                Assert.Equal(2, mockEngine.Errors);
                Assert.Equal(1, mockEngine.Warnings);
                Assert.Equal(3, mockEngine.Messages);

                mockEngine = new MockEngine();
                t = new MockTask();
                t.BuildEngine = mockEngine;
                t.Log.LogMessagesFromFile(file);

                Assert.Equal(2, mockEngine.Errors);
                Assert.Equal(1, mockEngine.Warnings);
                Assert.Equal(3, mockEngine.Messages);
            }
            finally
            {
                if (null != file) File.Delete(file);
            }
        }

<<<<<<< HEAD
        [Test]
        [ExpectedException(typeof(InvalidOperationException))]
=======
        [Fact]
>>>>>>> 3f8a403e
        public void CheckResourcesRegistered()
        {
            Assert.Throws<InvalidOperationException>(() =>
            {
                Task t = new MockTask(false /*don't register resources*/);

                try
                {
                    t.Log.FormatResourceString("bogus");
                }
                catch (Exception e)
                {
                    // so I can see the exception message in NUnit's "Standard Out" window
                    Console.WriteLine(e.Message);
                    throw;
                }
            }
           );
        }
        /// <summary>
        /// Verify the LogErrorFromException & LogWarningFromException methods
        /// </summary>
<<<<<<< HEAD
        [Test]
=======
        [Fact]
>>>>>>> 3f8a403e
        public void TestLogFromException()
        {
            string message = "exception message";
            string stackTrace = "TaskLoggingHelperTests.TestLogFromException";

            MockEngine engine = new MockEngine();
            MockTask task = new MockTask();
            task.BuildEngine = engine;

            // need to throw and catch an exception so that its stack trace is initialized to something
            try
            {
                Exception inner = new InvalidOperationException();
                throw new Exception(message, inner);
            }
            catch (Exception e)
            {
                // log error without stack trace
                task.Log.LogErrorFromException(e);
                engine.AssertLogContains(message);
                engine.AssertLogDoesntContain(stackTrace);
                engine.AssertLogDoesntContain("InvalidOperationException");

                engine.Log = string.Empty;

                // log warning with stack trace
                task.Log.LogWarningFromException(e);
                engine.AssertLogContains(message);
                engine.AssertLogDoesntContain(stackTrace);

                engine.Log = string.Empty;

                // log error with stack trace
                task.Log.LogErrorFromException(e, true);
                engine.AssertLogContains(message);
                engine.AssertLogContains(stackTrace);
                engine.AssertLogDoesntContain("InvalidOperationException");

                engine.Log = string.Empty;

                // log warning with stack trace
                task.Log.LogWarningFromException(e, true);
                engine.AssertLogContains(message);
                engine.AssertLogContains(stackTrace);
                engine.Log = string.Empty;

                // log error with stack trace and inner exceptions
                task.Log.LogErrorFromException(e, true, true, "foo.cs");
                engine.AssertLogContains(message);
                engine.AssertLogContains(stackTrace);
                engine.AssertLogContains("InvalidOperationException");
            }
        }
    }
}<|MERGE_RESOLUTION|>--- conflicted
+++ resolved
@@ -1,4 +1,4 @@
-﻿// Copyright (c) Microsoft. All rights reserved.
+// Copyright (c) Microsoft. All rights reserved.
 // Licensed under the MIT license. See LICENSE file in the project root for full license information.
 
 using System;
@@ -6,11 +6,6 @@
 using System.Resources;
 using System.Reflection;
 
-<<<<<<< HEAD
-using NUnit.Framework;
-
-=======
->>>>>>> 3f8a403e
 using Microsoft.Build.Framework;
 using Microsoft.Build.Utilities;
 using Microsoft.Build.Shared;
@@ -18,16 +13,9 @@
 
 namespace Microsoft.Build.UnitTests
 {
-<<<<<<< HEAD
-    [TestFixture]
     public class TaskLoggingHelperTests
     {
-        [Test]
-=======
-    public class TaskLoggingHelperTests
-    {
-        [Fact]
->>>>>>> 3f8a403e
+        [Fact]
         public void CheckMessageCode()
         {
             Task t = new MockTask();
@@ -107,11 +95,7 @@
         /// in this method returning true and passing a non canonical message results in it returning 
         /// false
         /// </summary>
-<<<<<<< HEAD
-        [Test]
-=======
-        [Fact]
->>>>>>> 3f8a403e
+        [Fact]
         public void CheckMessageFromStreamParsesErrorsAndMessagesCorrectly()
         {
             IBuildEngine2 mockEngine = new MockEngine();
@@ -131,11 +115,7 @@
             Assert.False(t.Log.LogMessagesFromStream(sr, MessageImportance.High));
         }
 
-<<<<<<< HEAD
-        [Test]
-=======
-        [Fact]
->>>>>>> 3f8a403e
+        [Fact]
         public void LogCommandLine()
         {
             MockEngine mockEngine = new MockEngine();
@@ -150,11 +130,7 @@
         /// This verifies that we don't try to run FormatString on a string
         /// that isn't a resource (if we did, the unmatched curly would give an exception)
         /// </summary>
-<<<<<<< HEAD
-        [Test]
-=======
-        [Fact]
->>>>>>> 3f8a403e
+        [Fact]
         public void LogMessageWithUnmatchedCurly()
         {
             MockEngine mockEngine = new MockEngine();
@@ -174,11 +150,7 @@
             mockEngine.AssertLogContains("{4");
         }
 
-<<<<<<< HEAD
-        [Test]
-=======
-        [Fact]
->>>>>>> 3f8a403e
+        [Fact]
         public void LogFromResources()
         {
             MockEngine mockEngine = new MockEngine();
@@ -201,11 +173,7 @@
             Assert.True(mockEngine.Log.Contains("Be nice or I wipe your harddrive foo"));
         }
 
-<<<<<<< HEAD
-        [Test]
-=======
-        [Fact]
->>>>>>> 3f8a403e
+        [Fact]
         public void CheckLogMessageFromFile()
         {
             string file = null;
@@ -248,12 +216,7 @@
             }
         }
 
-<<<<<<< HEAD
-        [Test]
-        [ExpectedException(typeof(InvalidOperationException))]
-=======
-        [Fact]
->>>>>>> 3f8a403e
+        [Fact]
         public void CheckResourcesRegistered()
         {
             Assert.Throws<InvalidOperationException>(() =>
@@ -276,11 +239,7 @@
         /// <summary>
         /// Verify the LogErrorFromException & LogWarningFromException methods
         /// </summary>
-<<<<<<< HEAD
-        [Test]
-=======
-        [Fact]
->>>>>>> 3f8a403e
+        [Fact]
         public void TestLogFromException()
         {
             string message = "exception message";
